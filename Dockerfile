--- conflicted
+++ resolved
@@ -7,11 +7,6 @@
 COPY . /saas-mw
 RUN pip install /saas-mw
 
-<<<<<<< HEAD
-# TODO: Find a better way to turn off strict mode when possible
-ENTRYPOINT saas-cli --keystore /keystore --keystore-id $KEYSTORE_ID --password $PASSWORD service --datastore /datastore --rest-address $REST_ADDRESS --p2p-address $P2P_ADDRESS --boot-node $BOOT_NODE --use-defaults --bind-all-address --type $NODE_TYPE
-=======
 ENTRYPOINT exec saas-node --keystore /keystore --keystore-id $KEYSTORE_ID --password $PASSWORD \
 run --datastore /datastore --rest-address $REST_ADDRESS --p2p-address $P2P_ADDRESS --boot-node $BOOT_NODE \
---type $NODE_TYPE --bind-all-address
->>>>>>> 69292f72
+--type $NODE_TYPE --bind-all-address