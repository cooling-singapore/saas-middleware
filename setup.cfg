--- conflicted
+++ resolved
@@ -15,11 +15,7 @@
 
 [options]
 packages = find:
-<<<<<<< HEAD
-python_requires = >=3.9
-=======
 python_requires = ==3.9.*
->>>>>>> 2a058453
 install_requires =
     tabulate
     sqlalchemy
