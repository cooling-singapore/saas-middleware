import os
import logging
import time
from threading import Lock

from saas.dor.protocol import DataObjectRepositoryP2PProtocol
from saas.email.service import EmailService
from saas.nodedb.protocol import NodeDBP2PProtocol
from saas.p2p.service import P2PService
from saas.dor.service import DataObjectRepositoryService
from saas.rest.service import RESTService
from saas.rti.service import RuntimeInfrastructureService
from saas.nodedb.service import NodeDBService

import saas.dor.blueprint as dor_blueprint
import saas.rti.blueprint as rti_blueprint
import saas.nodedb.blueprint as nodedb_blueprint
from saas.helpers import get_timestamp_now

logger = logging.getLogger('node')


class Node:
    def __init__(self, keystore, datastore_path):
        # check if path exists
        if not os.path.isdir(datastore_path):
            raise Exception(f"datastore path '{datastore_path}' does not exist.")

        self._mutex = Lock()
        self._datastore_path = datastore_path
        self._keystore = keystore
        self.db = None
        self.p2p = None
        self.rest = None
        self.dor = None
        self.rti = None
        self.email = None

    def identity(self):
        return self._keystore.identity()

    def signing_key(self):
        return self._keystore.signing_key()

<<<<<<< HEAD
    def encryption_key(self):
        return self._keystore.encryption_key()
=======
    def nonce(self):
        return self._keystore.nonce()

    def identity(self):
        return self._keystore.identity
>>>>>>> 8bd5456c

    def datastore(self):
        return self._datastore_path

    def startup(self, server_address, boot_node_address=None):
        logger.info("starting P2P service.")
        self.p2p = P2PService(self, server_address)
        self.p2p.start_service()

        logger.info("starting NodeDB service.")
        protocol = NodeDBP2PProtocol(self)
        self.db = NodeDBService(self, f"sqlite:///{os.path.join(self._datastore_path, 'node.db')}", protocol)
        self.p2p.add(protocol)

        self.update_identity(propagate=False)
        self.update_network_node(propagate=False)

        if boot_node_address:
            self.join_network(boot_node_address)

        if self._keystore.has_smtp_information():
            self.email = EmailService(self._keystore)

    def shutdown(self):
        self.leave_network()

        logger.info("stopping all services.")
        if self.p2p:
            self.p2p.stop_service()

        if self.rest:
            self.rest.stop_service()

    def join_network(self, boot_node_address):
        logger.info(f"joining network via boot node '{boot_node_address}'.")
        self.db.protocol.send_join(boot_node_address)
        return True

    def leave_network(self):
        logger.info(f"leaving network.")
        self.db.protocol.broadcast_leave()
        time.sleep(2)

    def start_rest_service(self, server_address):
        blueprint_dor = dor_blueprint.DORBlueprint(self)
        blueprint_rti = rti_blueprint.RTIBlueprint(self)
        blueprint_nodedb = nodedb_blueprint.NodeDBBlueprint(self)

        logger.info("starting REST service.")
        self.rest = RESTService(self, server_address)
        self.rest.add(blueprint_dor.blueprint())
        self.rest.add(blueprint_rti.blueprint())
        self.rest.add(blueprint_nodedb.blueprint())
        self.rest.start_service()

        self.update_network_node(propagate=True)

    def start_dor_service(self):
        logger.info("starting DOR service.")
        self.dor = DataObjectRepositoryService(self)
        self.p2p.add(DataObjectRepositoryP2PProtocol(self))

    def start_rti_service(self):
        logger.info("starting DOR service.")
        self.rti = RuntimeInfrastructureService(self)

    def update_identity(self, s_key=None, e_key=None, name=None, email=None, propagate=True):
        with self._mutex:
            # perform update on the keystore
            signature = self._keystore.update(s_key=s_key, e_key=e_key, name=name, email=email)

            # user the identity and update the node db
            identity = self._keystore.identity()
            self.db.update_identity(identity.serialise(), signature, propagate=propagate)

            return identity, signature

    def update_network_node(self, propagate=True):
        p2p_address = self.p2p.address()
        rest_address = self.rest.address() if self.rest else None

        self.db.update_network_node(self._keystore.identity().id(), get_timestamp_now(),
                                    f"{p2p_address[0]}:{p2p_address[1]}",
                                    f"{rest_address[0]}:{rest_address[1]}" if rest_address else None,
                                    propagate=propagate)

    @classmethod
    def create(cls, keystore, storage_path, p2p_address, boot_node_address=None, rest_address=None,
               enable_dor=False, enable_rti=False):
        node = Node(keystore, storage_path)

        node.startup(p2p_address, boot_node_address)

        if rest_address:
            node.start_rest_service(rest_address)

        if enable_dor:
            node.start_dor_service()

        if enable_rti:
            node.start_rti_service()

        return node<|MERGE_RESOLUTION|>--- conflicted
+++ resolved
@@ -42,16 +42,8 @@
     def signing_key(self):
         return self._keystore.signing_key()
 
-<<<<<<< HEAD
     def encryption_key(self):
         return self._keystore.encryption_key()
-=======
-    def nonce(self):
-        return self._keystore.nonce()
-
-    def identity(self):
-        return self._keystore.identity
->>>>>>> 8bd5456c
 
     def datastore(self):
         return self._datastore_path
