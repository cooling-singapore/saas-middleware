--- conflicted
+++ resolved
@@ -125,44 +125,6 @@
         self.db.protocol.broadcast_leave()
         time.sleep(2)
 
-<<<<<<< HEAD
-    def start_rest_service(self, server_address):
-        blueprint_dor = dor_blueprint.DORBlueprint(self)
-        blueprint_rti = rti_blueprint.RTIBlueprint(self)
-        blueprint_nodedb = nodedb_blueprint.NodeDBBlueprint(self)
-
-        logger.info("starting REST service.")
-        self.rest = RESTService(self, server_address)
-        self.rest.add(blueprint_dor.blueprint())
-        self.rest.add(blueprint_rti.blueprint())
-        self.rest.add(blueprint_nodedb.blueprint())
-        self.rest.start_service()
-
-        self.update_network_node(propagate=True)
-
-    def start_dor_service(self):
-        logger.info("starting DOR service.")
-        self.dor = DataObjectRepositoryService(self)
-        self.p2p.add(DataObjectRepositoryP2PProtocol(self))
-
-    def start_rti_service(self, ssh_profile: str = None):
-        # are we supposed to use an ssh profile?
-        if ssh_profile:
-            asset: CredentialsAsset = self._keystore.get_asset('ssh-credentials')
-            ssh_credentials: SSHCredentials = asset.get(ssh_profile)
-            if ssh_credentials is None:
-                raise RuntimeError(f"SSH profile '{ssh_profile}' but no credentials found for "
-                                   f"identity '{self._keystore.identity.id}'.")
-
-            logger.info(f"starting RTI service using SSH profile: {ssh_profile}.")
-            self.rti = RuntimeInfrastructureService(self, ssh_credentials=ssh_credentials)
-
-        else:
-            logger.info("starting RTI service.")
-            self.rti = RuntimeInfrastructureService(self)
-
-=======
->>>>>>> f32d1620
     def update_identity(self, name: str = None, email: str = None, propagate: bool = True) -> Identity:
         with self._mutex:
             # perform update on the keystore
@@ -188,20 +150,7 @@
                enable_dor=False, enable_rti=False, ssh_profile: str = None):
         node = Node(keystore, storage_path)
 
-<<<<<<< HEAD
-        node.startup(p2p_address, boot_node_address)
-
-        if rest_address:
-            node.start_rest_service(rest_address)
-
-        if enable_dor:
-            node.start_dor_service()
-
-        if enable_rti:
-            node.start_rti_service(ssh_profile)
-=======
         node.startup(p2p_address, enable_dor=enable_dor, enable_rti=enable_rti,
                      rest_address=rest_address, boot_node_address=boot_node_address, ssh_profile=ssh_profile)
->>>>>>> f32d1620
 
         return node