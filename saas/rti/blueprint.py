--- conflicted
+++ resolved
@@ -43,19 +43,9 @@
     def get_deployed(self):
         return jsonify(self._node.rti.get_deployed()), 200
 
-<<<<<<< HEAD
-    @request_manager.authentication_required
-    @request_manager.verify_request_body(deployment_specification)
-    def deploy(self, proc_id):
-        # TODO: this should require authorisation - only whose authorisation?
-        body = request_manager.get_request_variable('body')
-        deployment = body['deployment']
-        descriptor = self._node.rti.deploy(proc_id, deployment)
-=======
     def deploy(self, proc_id):
         # TODO: this should require authorisation - only whose authorisation? probably by the identity of the node.
         descriptor = self._node.rti.deploy(proc_id)
->>>>>>> cac72f53
         if descriptor:
             return jsonify(descriptor), 201
         else:
@@ -119,19 +109,9 @@
         code, r = self.get(f"")
         return r
 
-<<<<<<< HEAD
-    def deploy(self, proc_id, deployment="native"):
-        body = {
-            'deployment': deployment,
-        }
-
-        r = self.post(f"/{proc_id}", body=body)
-        return r['reply']['descriptor'] if 'descriptor' in r['reply'] else None
-=======
     def deploy(self, proc_id):
         code, r = self.post(f"/{proc_id}")
         return r if code == 201 else None
->>>>>>> cac72f53
 
     def undeploy(self, proc_id):
         code, r = self.delete(f"/{proc_id}")
