from __future__ import annotations

import json
import os
from _stat import S_IWRITE
from stat import S_IREAD
from threading import Lock
from typing import Optional, Dict

from saascore.log import Logging
from saascore.helpers import write_json_to_file, generate_random_string, read_json_from_file
from saascore.keystore.assets.credentials import SSHCredentials, GithubCredentials

import saas.node
import saas.dor.protocol as dor_prot
from saas.p2p.exceptions import PeerUnavailableError
import saas.rti.adapters.docker as docker_rti
import saas.rti.adapters.native as native_rti
from saas.rti.exceptions import JobStatusNotFoundError, JobDescriptorNotFoundError, \
    ProcessorNotDeployedError, UnexpectedGPPMetaInformation, GPPDataObjectNotFound
from saas.rti.status import StatusLogger, State

logger = Logging.get('rti.service')


class RuntimeInfrastructureService:
    infix_path = 'rti'

    def proc_content_path(self, c_hash: str) -> str:
        return os.path.join(self._node.datastore, RuntimeInfrastructureService.infix_path, f"{c_hash}.content")

    def proc_meta_path(self, obj_id: str) -> str:
        return os.path.join(self._node.datastore, RuntimeInfrastructureService.infix_path, f"{obj_id}.meta")

    def __init__(self, node: saas.node.Node, retain_job_history: bool = False) -> None:
        self._mutex = Lock()
        self._node = node
        self._deployed_processors: Dict[str, RTIProcessorAdapter] = {}
        self._ssh_credentials_paths = {}
        self._jobs_path = os.path.join(self._node.datastore, 'jobs')
        self._content_keys = {}
        self._retain_job_history = retain_job_history

        # initialise directories
        os.makedirs(self._jobs_path, exist_ok=True)
        os.makedirs(os.path.join(self._node.datastore, RuntimeInfrastructureService.infix_path), exist_ok=True)

    def _store_ssh_credentials_key(self, proc_id: str, ssh_credentials: SSHCredentials) -> str:
        key_path = os.path.join(self._node.datastore, RuntimeInfrastructureService.infix_path, f"{proc_id}.ssh_key")
        self._ssh_credentials_paths[proc_id] = key_path

        # write the key to disk and change file permissions
        with open(key_path, 'w') as f:
            f.write(ssh_credentials.key)
        os.chmod(key_path, S_IREAD | S_IWRITE)

        return key_path

    def deploy(self, proc_id: str, deployment: str, ssh_credentials: SSHCredentials = None,
               github_credentials: GithubCredentials = None, gpp_custodian: str = None) -> dict:
        with self._mutex:
            # is the processor already deployed?
            if proc_id in self._deployed_processors:
                logger.warning(f"processor {proc_id} already deployed -> do no redeploy and return descriptor only")
                return self._deployed_processors[proc_id].gpp['proc_descriptor']

            # get all nodes in the network
            network = self._node.db.get_network_all()

            # if we have a custodian, then drop all other nodes in the network
            if gpp_custodian:
                network = [item for item in network if item.iid == gpp_custodian]

            # search the network for the GPP data object
            for network_node in network:
                # skip this node if doesn't have a DOR
                if network_node.dor_service is False:
                    continue

                # try to fetch the data object using the P2P protocol
                protocol = dor_prot.DataObjectRepositoryP2PProtocol(self._node)

                # lookup the data object
                try:
                    records = protocol.lookup(network_node.get_p2p_address(), [proc_id])
                    if proc_id not in records:
                        continue

                # ignore peers that are not available
                except PeerUnavailableError:
                    continue

                # GPP data objects should not have restricted access, nor should they be encrypted. they should also
                # have data type 'Git-Processor-Pointer' and format 'json'
                record = records[proc_id]
                if record['access_restricted'] or record['content_encrypted'] or \
                        record['data_type'] != 'Git-Processor-Pointer' or record['data_format'] != 'json':
                    raise UnexpectedGPPMetaInformation({
                        'proc_id': proc_id,
                        'record': record
                    })

                # fetch the data object
                try:
                    meta_path = self.proc_meta_path(proc_id)
                    content_path = self.proc_content_path(record['c_hash'])
                    protocol.fetch(network_node.get_p2p_address(), proc_id, meta_path, content_path)

                # ignore peers that are not available
                except PeerUnavailableError:
                    continue

                # load the meta information
                meta = read_json_from_file(meta_path)

                # store the SSH credentials key (if any)
                if ssh_credentials:
                    if not ssh_credentials.key_is_password:
                        key_path = self._store_ssh_credentials_key(proc_id, ssh_credentials)
                        ssh_credentials = SSHCredentials(ssh_credentials.host, ssh_credentials.login, key_path, False)

                # create an RTI adapter instance
                if deployment == 'native':
                    self._deployed_processors[proc_id] = \
<<<<<<< HEAD
                        native_rti.RTINativeProcessorAdapter(proc_id, meta['gpp'], content_path, self._jobs_path,
                                                             self._node,
                                                             ssh_credentials=ssh_credentials,
                                                             github_credentials=github_credentials,
                                                             retain_remote_wdirs=self._retain_job_history)

                elif deployment == 'docker':
                    self._deployed_processors[proc_id] = \
                        docker_rti.RTIDockerProcessorAdapter(proc_id, meta['gpp'], content_path, self._jobs_path,
                                                             self._node)
=======
                        RTINativeProcessorAdapter(proc_id, meta['gpp'], content_path, self._jobs_path, self._node,
                                                  ssh_credentials=ssh_credentials,
                                                  github_credentials=github_credentials,
                                                  retain_remote_wdirs=self._retain_job_history)

                elif deployment == 'docker':
                    self._deployed_processors[proc_id] = \
                        RTIDockerProcessorAdapter(proc_id, meta['gpp'], content_path, self._jobs_path, self._node)
>>>>>>> 58c192c5

                # start the processor
                processor = self._deployed_processors[proc_id]
                processor.start()

                # return the descriptor
                return meta['gpp']['proc_descriptor']

            # if we reach here, the GPP could not be found
            raise GPPDataObjectNotFound({
                'proc_id': proc_id
            })

    def undeploy(self, proc_id: str) -> dict:
        with self._mutex:
            # do we have this processor deployed?
            if proc_id not in self._deployed_processors:
                raise ProcessorNotDeployedError({
                    'proc_id': proc_id
                })

            # remove the processor
            processor = self._deployed_processors.pop(proc_id)

            # stop the processor and wait for it to be done
            processor.stop()
            processor.join()

            # delete SSH credentials key (if any)
            if proc_id in self._ssh_credentials_paths:
                os.remove(self._ssh_credentials_paths[proc_id])
                self._ssh_credentials_paths.pop(proc_id)

            return processor.gpp['proc_descriptor']

    def is_deployed(self, proc_id: str) -> bool:
        with self._mutex:
            return proc_id in self._deployed_processors

    def get_deployed(self) -> list[dict]:
        with self._mutex:
            return [{
                'proc_id': proc_id,
                'proc_descriptor': adapter.gpp['proc_descriptor']
            } for proc_id, adapter in self._deployed_processors.items()]

    def get_descriptor(self, proc_id: str) -> dict:
        with self._mutex:
            # do we have this processor deployed?
            if proc_id not in self._deployed_processors:
                raise ProcessorNotDeployedError({
                    'proc_id': proc_id
                })

            return self._deployed_processors[proc_id].gpp['proc_descriptor']

    def submit(self, proc_id: str, task_descriptor: dict) -> dict:
        with self._mutex:
            # do we have this processor deployed?
            if proc_id not in self._deployed_processors:
                raise ProcessorNotDeployedError({
                    'proc_id': proc_id
                })

            # create job descriptor with a generated job id
            job_descriptor = {
                'id': generate_random_string(8),
                'proc_id': proc_id,
                'task': task_descriptor,
                'retain': self._retain_job_history
            }

            # create working directory or log a warning if it already exists
            wd_path = os.path.join(self._jobs_path, str(job_descriptor['id']))
            if os.path.isdir(wd_path):
                logger.warning(f"job working directory path '{wd_path}' already exists.")
            os.makedirs(wd_path, exist_ok=True)

            # write the job descriptor
            job_descriptor_path = os.path.join(wd_path, 'job_descriptor.json')
            write_json_to_file(job_descriptor, job_descriptor_path)

            # create status logger
            status_path = os.path.join(wd_path, 'job_status.json')
            status = StatusLogger(status_path)
            status.update_state(State.INITIALISED)

            # add the job to the processor queue and return the job descriptor
            self._deployed_processors[proc_id].add(job_descriptor, status)
            return job_descriptor

    def get_jobs(self, proc_id: str) -> list[dict]:
        with self._mutex:
            # do we have this processor deployed?
            if proc_id not in self._deployed_processors:
                raise ProcessorNotDeployedError({
                    'proc_id': proc_id
                })

            return self._deployed_processors[proc_id].pending_jobs()

    def get_job_info(self, job_id: str) -> dict:
        with self._mutex:
            # does the descriptor exist?
            descriptor_path = os.path.join(self._jobs_path, str(job_id), 'job_descriptor.json')
            if not os.path.isfile(descriptor_path):
                raise JobDescriptorNotFoundError({
                    'job_id': job_id
                })

            # does the job status file exist?
            status_path = os.path.join(self._jobs_path, str(job_id), 'job_status.json')
            if not os.path.isfile(status_path):
                raise JobStatusNotFoundError({
                    'job_id': job_id
                })

            with open(descriptor_path, 'r') as f:
                descriptor = json.load(f)

            with open(status_path, 'r') as f:
                status = json.load(f)

            return {
                'job_descriptor': descriptor,
                'status': status
            }

    def put_permission(self, req_id: str, content_key: str) -> None:
        with self._mutex:
            self._content_keys[req_id] = content_key

    def pop_permission(self, req_id: str) -> Optional[str]:
        with self._mutex:
            return self._content_keys.pop(req_id, None)<|MERGE_RESOLUTION|>--- conflicted
+++ resolved
@@ -122,7 +122,6 @@
                 # create an RTI adapter instance
                 if deployment == 'native':
                     self._deployed_processors[proc_id] = \
-<<<<<<< HEAD
                         native_rti.RTINativeProcessorAdapter(proc_id, meta['gpp'], content_path, self._jobs_path,
                                                              self._node,
                                                              ssh_credentials=ssh_credentials,
@@ -133,16 +132,6 @@
                     self._deployed_processors[proc_id] = \
                         docker_rti.RTIDockerProcessorAdapter(proc_id, meta['gpp'], content_path, self._jobs_path,
                                                              self._node)
-=======
-                        RTINativeProcessorAdapter(proc_id, meta['gpp'], content_path, self._jobs_path, self._node,
-                                                  ssh_credentials=ssh_credentials,
-                                                  github_credentials=github_credentials,
-                                                  retain_remote_wdirs=self._retain_job_history)
-
-                elif deployment == 'docker':
-                    self._deployed_processors[proc_id] = \
-                        RTIDockerProcessorAdapter(proc_id, meta['gpp'], content_path, self._jobs_path, self._node)
->>>>>>> 58c192c5
 
                 # start the processor
                 processor = self._deployed_processors[proc_id]
