from __future__ import annotations

import json
import os
import subprocess
import time
from _stat import S_IWRITE
from json import JSONDecodeError
from stat import S_IREAD
from threading import Lock
from typing import Optional, Dict, List, Union

from fastapi import Request
from fastapi.responses import FileResponse, Response
from saascore.exceptions import RunCommandError
from saascore.keystore.identity import Identity

from saascore.log import Logging
from saascore.helpers import write_json_to_file, generate_random_string
from saascore.keystore.assets.credentials import SSHCredentials, GithubCredentials

from saas.p2p.exceptions import PeerUnavailableError
import saas.rti.adapters.native as native_rti
from saas.rest.auth import VerifyAuthorisation, VerifyUserIsJobOwner, VerifyProcessorDeployed
from saas.rest.schemas import EndpointDefinition
from saas.rti.adapters.base import RTIProcessorAdapter
from saas.rti.exceptions import JobStatusNotFoundError, JobDescriptorNotFoundError, GPPDataObjectNotFound, RTIException
from saas.rti.schemas import Permission, DeployParameters, Job, Processor
from saas.rti.status import StatusLogger, State
from saas.schemas import ProcessorStatus, JobDescriptor, GitProcessorPointer

logger = Logging.get('rti.service')


def _try_load_json(path: str, max_attempts: int = 10, delay: float = 0.5) -> Union[List, Dict]:
    for i in range(max_attempts):
        try:
            with open(path, 'r') as f:
                content = json.load(f)
                return content
        except JSONDecodeError:
            logger.warning(f"could not parse JSON content in {path} (attempt: {i + 1}) "
                           f"-> trying again in {delay} seconds...")
            time.sleep(delay)


class RTIService:
    infix_path = 'rti'

    def proc_content_path(self, c_hash: str) -> str:
        return os.path.join(self._node.datastore, RTIService.infix_path, f"{c_hash}.content")

    def proc_meta_path(self, obj_id: str) -> str:
        return os.path.join(self._node.datastore, RTIService.infix_path, f"{obj_id}.meta")

    def __init__(self, node, endpoint_prefix: str, retain_job_history: bool = False):
        # initialise properties
        self._mutex = Lock()
        self._node = node
        self._endpoint_prefix = endpoint_prefix
        self._deployed: Dict[str, RTIProcessorAdapter] = {}
        self._ssh_credentials_paths = {}
        self._jobs_path = os.path.join(self._node.datastore, 'jobs')
        self._content_keys = {}
        self._retain_job_history = retain_job_history

        # initialise directories
        os.makedirs(self._jobs_path, exist_ok=True)
        os.makedirs(os.path.join(self._node.datastore, RTIService.infix_path), exist_ok=True)

    def _store_ssh_credentials_key(self, proc_id: str, ssh_credentials: SSHCredentials) -> str:
        key_path = os.path.join(self._node.datastore, RTIService.infix_path, f"{proc_id}.ssh_key")
        self._ssh_credentials_paths[proc_id] = key_path

        # write the key to disk and change file permissions
        with open(key_path, 'w') as f:
            # Make sure that key file ends with a `\n` character or ssh would return "invalid format"
            f.write(f"{ssh_credentials.key}\n")
        os.chmod(key_path, S_IREAD | S_IWRITE)

        return key_path

    def _find_gpp_in_network(self, proc_id: str, gpp_custodian: str = None) -> Optional[GitProcessorPointer]:
        # get all nodes in the network (and filter by custodian if any)
        network = self._node.db.get_network()
        if gpp_custodian:
            network = [item for item in network if item.iid == gpp_custodian]

        # search the network for the GPP data object
        for node in network:
            # skip this node if doesn't have a DOR
            if node.dor_service is False:
                continue

            try:
                # lookup the GPP data object
                gpp = self._node.dor.protocol.lookup_gpp(node.p2p_address, proc_id)
                if gpp:
                    return gpp

            # ignore peers that are not available
            except PeerUnavailableError:
                continue

    def job_descriptor_path(self, job_id: str) -> str:
        return os.path.join(self._jobs_path, job_id, 'job_descriptor.json')

    def job_status_path(self, job_id: str) -> str:
        return os.path.join(self._jobs_path, job_id, 'job_status.json')

    def endpoints(self) -> List[EndpointDefinition]:
        return [
            EndpointDefinition('GET', self._endpoint_prefix, '',
                               self.deployed, List[Processor], None),

            EndpointDefinition('POST', self._endpoint_prefix, 'proc/{proc_id}',
                               self.deploy, Processor, None),

            EndpointDefinition('DELETE', self._endpoint_prefix, 'proc/{proc_id}',
                               self.undeploy, Processor, [VerifyProcessorDeployed]),

            EndpointDefinition('GET', self._endpoint_prefix, 'proc/{proc_id}/gpp',
                               self.gpp, GitProcessorPointer, [VerifyProcessorDeployed]),

            EndpointDefinition('GET', self._endpoint_prefix, 'proc/{proc_id}/status',
                               self.status, ProcessorStatus, [VerifyProcessorDeployed]),

            EndpointDefinition('POST', self._endpoint_prefix, 'proc/{proc_id}/jobs',
                               self.submit, JobDescriptor, [VerifyProcessorDeployed, VerifyAuthorisation]),

            EndpointDefinition('GET', self._endpoint_prefix, 'proc/{proc_id}/jobs',
                               self.jobs, List[JobDescriptor], [VerifyProcessorDeployed]),

            EndpointDefinition('GET', self._endpoint_prefix, 'job/{job_id}/info',
                               self.job_info, Job, [VerifyUserIsJobOwner]),

            EndpointDefinition('GET', self._endpoint_prefix, 'job/{job_id}/logs',
                               self.job_logs, None, [VerifyUserIsJobOwner]),

            EndpointDefinition('POST', self._endpoint_prefix, 'permission/{req_id}',
                               self.put_permission, None, None)
        ]

    def deployed(self) -> List[Processor]:
        with self._mutex:
            return [Processor(proc_id=proc_id, gpp=adapter.gpp) for proc_id, adapter in self._deployed.items()]

    def deploy(self, proc_id: str, p: DeployParameters) -> Processor:
        with self._mutex:
            # is the processor already deployed?
            if proc_id in self._deployed:
                logger.warning(f"processor {proc_id} already deployed -> do no redeploy and return descriptor only")
<<<<<<< HEAD
                return self._deployed_processors[proc_id].gpp['proc_descriptor']

            # get all nodes in the network
            network = self._node.db.get_network_all()

            # if we have a custodian, then drop all other nodes in the network
            if gpp_custodian:
                network = [item for item in network if item.iid == gpp_custodian]

            # search the network for the GPP data object
            for network_node in network:
                # skip this node if doesn't have a DOR
                if network_node.dor_service is False:
                    continue

                # try to fetch the data object using the P2P protocol
                protocol = dor_prot.DataObjectRepositoryP2PProtocol(self._node)

                # lookup the data object
                try:
                    records = protocol.lookup(network_node.get_p2p_address(), [proc_id])
                    if proc_id not in records:
                        continue

                # ignore peers that are not available
                except PeerUnavailableError:
                    continue

                # GPP data objects should not have restricted access, nor should they be encrypted. they should also
                # have data type 'Git-Processor-Pointer' and format 'json'
                record = records[proc_id]
                if record['access_restricted'] or record['content_encrypted'] or \
                        record['data_type'] != 'Git-Processor-Pointer' or record['data_format'] != 'json':
                    raise UnexpectedGPPMetaInformation({
                        'proc_id': proc_id,
                        'record': record
                    })

                # fetch the data object
                try:
                    meta_path = self.proc_meta_path(proc_id)
                    content_path = self.proc_content_path(record['c_hash'])
                    protocol.fetch(network_node.get_p2p_address(), proc_id, meta_path, content_path)

                # ignore peers that are not available
                except PeerUnavailableError:
                    continue

                # load the meta information
                meta = read_json_from_file(meta_path)

                # store the SSH credentials key (if any)
                if ssh_credentials:
                    if not ssh_credentials.key_is_password:
                        key_path = self._store_ssh_credentials_key(proc_id, ssh_credentials)
                        ssh_credentials = SSHCredentials(ssh_credentials.host, ssh_credentials.login, key_path, False)

                # create an RTI adapter instance
                if deployment == 'native':
                    self._deployed_processors[proc_id] = \
                        native_rti.RTINativeProcessorAdapter(proc_id, meta['gpp'], content_path, self._jobs_path,
                                                             self._node,
                                                             ssh_credentials=ssh_credentials,
                                                             github_credentials=github_credentials,
                                                             retain_remote_wdirs=self._retain_job_history)

                elif deployment == 'docker':
                    self._deployed_processors[proc_id] = \
                        docker_rti.RTIDockerProcessorAdapter(proc_id, meta['gpp'], self._jobs_path,
                                                             self._node,
                                                             ssh_credentials=ssh_credentials,
                                                             github_credentials=github_credentials)

                # start the processor
                processor = self._deployed_processors[proc_id]
                processor.start()

                # return the descriptor
                return meta['gpp']['proc_descriptor']

            # if we reach here, the GPP could not be found
            raise GPPDataObjectNotFound({
                'proc_id': proc_id
            })
=======
                return Processor(proc_id=proc_id, gpp=self._deployed[proc_id].gpp)
>>>>>>> 7d029c25

            # try to find the GPP data object for this processor
            gpp = self._find_gpp_in_network(proc_id)
            if gpp is None:
                raise GPPDataObjectNotFound(details={
                    'proc_id': proc_id
                })

            # decrypt SSH credentials (if any)
            if p.ssh_credentials is not None:
                ssh_credentials = bytes.fromhex(p.ssh_credentials)
                ssh_credentials = self._node.keystore.decrypt(ssh_credentials)
                ssh_credentials = ssh_credentials.decode('utf-8')
                ssh_credentials = json.loads(ssh_credentials)
                ssh_credentials = SSHCredentials(host=ssh_credentials['host'],
                                                 login=ssh_credentials['login'],
                                                 key=ssh_credentials['key'],
                                                 key_is_password=ssh_credentials['key_is_password'])

                # if the credentials are NOT password-based, store the key to disk
                if not ssh_credentials.key_is_password:
                    key_path = self._store_ssh_credentials_key(proc_id, ssh_credentials)
                    ssh_credentials = SSHCredentials(ssh_credentials.host, ssh_credentials.login, key_path, False)

            else:
                ssh_credentials = None

            # decrypt Github credentials (if any)
            if p.github_credentials is not None:
                github_credentials = bytes.fromhex(p.github_credentials)
                github_credentials = self._node.keystore.decrypt(github_credentials)
                github_credentials = github_credentials.decode('utf-8')
                github_credentials = json.loads(github_credentials)
                github_credentials = GithubCredentials(login=github_credentials['login'],
                                                       personal_access_token=github_credentials[
                                                           'personal_access_token'])
            else:
                github_credentials = None

            if p.deployment == 'native':
                # create a native RTI adapter instance
                processor = native_rti.RTINativeProcessorAdapter(proc_id, gpp, self._jobs_path, self._node,
                                                                 ssh_credentials=ssh_credentials,
                                                                 github_credentials=github_credentials,
                                                                 retain_remote_wdirs=self._retain_job_history)

            elif p.deployment == 'docker':
                # create a Docker RTI adapter instance
                processor = None
                # self._deployed[proc_id] = \
                #     docker_rti.RTIDockerProcessorAdapter(proc_id, gpp, content_path, self._jobs_path,
                #                                          self._node)
                #
                # # start the processor
                # processor = self._deployed[proc_id]
                # processor.start()
                #
                # # return the descriptor
                # return meta['gpp']['proc_descriptor']

        # register and start the instance as deployed
        self._deployed[proc_id] = processor
        processor.start()

        return Processor(proc_id=proc_id, gpp=processor.gpp)

    def undeploy(self, proc_id: str) -> Processor:
        with self._mutex:
            # remove the processor
            processor = self._deployed.pop(proc_id)

            # stop the processor and wait for it to be done
            logger.info(f"stopping processor {proc_id}...")
            processor.stop()
            processor.join()

            # delete the processor
            logger.info(f"deleting processor {proc_id}...")
            processor.delete()

            # delete SSH credentials key (if any)
            if proc_id in self._ssh_credentials_paths:
                cred_path = self._ssh_credentials_paths[proc_id]
                logger.info(f"deleting SSH credentials at {cred_path}")
                os.remove(cred_path)
                self._ssh_credentials_paths.pop(proc_id)

            return Processor(proc_id=proc_id, gpp=processor.gpp)

    def gpp(self, proc_id: str) -> GitProcessorPointer:
        with self._mutex:
            return self._deployed[proc_id].gpp

    def status(self, proc_id: str) -> ProcessorStatus:
        with self._mutex:
            return self._deployed[proc_id].status()

    def submit(self, proc_id: str, task_descriptor: dict, request: Request) -> JobDescriptor:
        with self._mutex:
            # get the user's identity
            iid = request.headers['saasauth-iid']
            owner: Identity = self._node.db.get_identity(iid)

            # create job descriptor with a generated job id
            job_descriptor = JobDescriptor(id=generate_random_string(8), proc_id=proc_id, owner_iid=owner.id,
                                           task=task_descriptor, retain=self._retain_job_history)

            # create working directory or log a warning if it already exists
            wd_path = os.path.join(self._jobs_path, str(job_descriptor.id))
            if os.path.isdir(wd_path):
                logger.warning(f"job working directory path '{wd_path}' already exists.")
            os.makedirs(wd_path, exist_ok=True)

            # write the job descriptor
            job_descriptor_path = os.path.join(wd_path, 'job_descriptor.json')
            write_json_to_file(job_descriptor.dict(), job_descriptor_path)

            # create status logger
            status_path = os.path.join(wd_path, 'job_status.json')
            status = StatusLogger(status_path)
            status.update_state(State.INITIALISED)

            # add the job to the processor queue and return the job descriptor
            self._deployed[proc_id].add(job_descriptor, status)
            return job_descriptor

    def jobs(self, proc_id: str) -> List[JobDescriptor]:
        with self._mutex:
            return self._deployed[proc_id].pending_jobs()

    def job_info(self, job_id: str) -> Job:
        with self._mutex:
            # does the descriptor exist?
            descriptor_path = self.job_descriptor_path(job_id)
            if not os.path.isfile(descriptor_path):
                raise JobDescriptorNotFoundError({
                    'job_id': job_id
                })

            # does the job status file exist?
            status_path = self.job_status_path(job_id)
            if not os.path.isfile(status_path):
                raise JobStatusNotFoundError({
                    'job_id': job_id
                })

            # try to load the descriptor and status
            descriptor = _try_load_json(descriptor_path)
            status = _try_load_json(status_path)
            return Job(descriptor=descriptor, status=status)

    def job_logs(self, job_id: str) -> Response:
        # collect log files (if they exist)
        existing = []
        for filename in ['execute_sh.stdout', 'execute_sh.stderr']:
            log_path = os.path.join(self._jobs_path, job_id, filename)
            if os.path.isfile(log_path):
                existing.append(os.path.basename(log_path))

        # do we have anything?
        if not existing:
            raise RTIException(f"No execute logs available.", details={
                'job_id': job_id
            })

        # build the command for archiving the logs
        wd_path = os.path.join(self._jobs_path, job_id)
        archive_path = os.path.join(self._jobs_path, job_id, 'execute_logs.tar.gz')
        command = ['tar', 'czf', archive_path, '-C', wd_path] + existing

        try:
            # archive the logs and return as stream
            subprocess.run(command, capture_output=True, check=True)
            return FileResponse(archive_path, media_type='application/octet-stream')

        except subprocess.CalledProcessError as e:
            raise RunCommandError({
                'reason': 'archiving execute logs failed',
                'returncode': e.returncode,
                'command': command,
                'stdout': e.stdout.decode('utf-8'),
                'stderr': e.stderr.decode('utf-8')
            })

    def put_permission(self, req_id: str, permission: Permission) -> None:
        with self._mutex:
            self._content_keys[req_id] = permission.content_key

    def pop_permission(self, req_id: str) -> Optional[str]:
        with self._mutex:
            return self._content_keys.pop(req_id, None)<|MERGE_RESOLUTION|>--- conflicted
+++ resolved
@@ -150,94 +150,7 @@
             # is the processor already deployed?
             if proc_id in self._deployed:
                 logger.warning(f"processor {proc_id} already deployed -> do no redeploy and return descriptor only")
-<<<<<<< HEAD
-                return self._deployed_processors[proc_id].gpp['proc_descriptor']
-
-            # get all nodes in the network
-            network = self._node.db.get_network_all()
-
-            # if we have a custodian, then drop all other nodes in the network
-            if gpp_custodian:
-                network = [item for item in network if item.iid == gpp_custodian]
-
-            # search the network for the GPP data object
-            for network_node in network:
-                # skip this node if doesn't have a DOR
-                if network_node.dor_service is False:
-                    continue
-
-                # try to fetch the data object using the P2P protocol
-                protocol = dor_prot.DataObjectRepositoryP2PProtocol(self._node)
-
-                # lookup the data object
-                try:
-                    records = protocol.lookup(network_node.get_p2p_address(), [proc_id])
-                    if proc_id not in records:
-                        continue
-
-                # ignore peers that are not available
-                except PeerUnavailableError:
-                    continue
-
-                # GPP data objects should not have restricted access, nor should they be encrypted. they should also
-                # have data type 'Git-Processor-Pointer' and format 'json'
-                record = records[proc_id]
-                if record['access_restricted'] or record['content_encrypted'] or \
-                        record['data_type'] != 'Git-Processor-Pointer' or record['data_format'] != 'json':
-                    raise UnexpectedGPPMetaInformation({
-                        'proc_id': proc_id,
-                        'record': record
-                    })
-
-                # fetch the data object
-                try:
-                    meta_path = self.proc_meta_path(proc_id)
-                    content_path = self.proc_content_path(record['c_hash'])
-                    protocol.fetch(network_node.get_p2p_address(), proc_id, meta_path, content_path)
-
-                # ignore peers that are not available
-                except PeerUnavailableError:
-                    continue
-
-                # load the meta information
-                meta = read_json_from_file(meta_path)
-
-                # store the SSH credentials key (if any)
-                if ssh_credentials:
-                    if not ssh_credentials.key_is_password:
-                        key_path = self._store_ssh_credentials_key(proc_id, ssh_credentials)
-                        ssh_credentials = SSHCredentials(ssh_credentials.host, ssh_credentials.login, key_path, False)
-
-                # create an RTI adapter instance
-                if deployment == 'native':
-                    self._deployed_processors[proc_id] = \
-                        native_rti.RTINativeProcessorAdapter(proc_id, meta['gpp'], content_path, self._jobs_path,
-                                                             self._node,
-                                                             ssh_credentials=ssh_credentials,
-                                                             github_credentials=github_credentials,
-                                                             retain_remote_wdirs=self._retain_job_history)
-
-                elif deployment == 'docker':
-                    self._deployed_processors[proc_id] = \
-                        docker_rti.RTIDockerProcessorAdapter(proc_id, meta['gpp'], self._jobs_path,
-                                                             self._node,
-                                                             ssh_credentials=ssh_credentials,
-                                                             github_credentials=github_credentials)
-
-                # start the processor
-                processor = self._deployed_processors[proc_id]
-                processor.start()
-
-                # return the descriptor
-                return meta['gpp']['proc_descriptor']
-
-            # if we reach here, the GPP could not be found
-            raise GPPDataObjectNotFound({
-                'proc_id': proc_id
-            })
-=======
                 return Processor(proc_id=proc_id, gpp=self._deployed[proc_id].gpp)
->>>>>>> 7d029c25
 
             # try to find the GPP data object for this processor
             gpp = self._find_gpp_in_network(proc_id)
