--- conflicted
+++ resolved
@@ -1,12 +1,8 @@
 from __future__ import annotations
 
 import json
-<<<<<<< HEAD
 import os
-=======
 from _stat import S_IWRITE
-
->>>>>>> ee72a58e
 from stat import S_IREAD
 from threading import Lock
 from typing import Optional
