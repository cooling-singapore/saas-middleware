--- conflicted
+++ resolved
@@ -128,14 +128,10 @@
             EndpointDefinition('POST', RTI_ENDPOINT_PREFIX, 'proc/{proc_id}/jobs',
                                self.submit, JobDescriptor, [VerifyProcessorDeployed, VerifyAuthorisation]),
 
-<<<<<<< HEAD
-            EndpointDefinition('PUT', self._endpoint_prefix, 'proc/{proc_id}/jobs',
+            EndpointDefinition('PUT', RTI_ENDPOINT_PREFIX, 'proc/{proc_id}/jobs',
                                self.resume, JobDescriptor, [VerifyProcessorDeployed, VerifyAuthorisation]),
 
-            EndpointDefinition('GET', self._endpoint_prefix, 'proc/{proc_id}/jobs',
-=======
             EndpointDefinition('GET', RTI_ENDPOINT_PREFIX, 'proc/{proc_id}/jobs',
->>>>>>> c5f67b5f
                                self.jobs, List[JobDescriptor], [VerifyProcessorDeployed]),
 
             EndpointDefinition('GET', RTI_ENDPOINT_PREFIX, 'job/{job_id}/info',
