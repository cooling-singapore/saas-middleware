--- conflicted
+++ resolved
@@ -1,12 +1,8 @@
 from __future__ import annotations
 
 import json
-<<<<<<< HEAD
 import os
-=======
 from _stat import S_IWRITE
-
->>>>>>> 0f56ad4c
 from stat import S_IREAD
 from threading import Lock
 from typing import Optional
