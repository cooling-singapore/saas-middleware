--- conflicted
+++ resolved
@@ -86,22 +86,12 @@
                         self._deployed_processors[proc_id]: RTIProcessorAdapter = \
                             RTIDockerProcessorAdapter(proc_id, content_path, self._node)
 
-<<<<<<< HEAD
-            elif deployment == 'docker':
-                self._deployed_processors[proc_id]: RTIProcessorAdapter = RTIDockerProcessorAdapter(proc_id,
-                                                                                                    descriptor,
-                                                                                                    content_path,
-                                                                                                    self._node)
-            else:
-                raise ValueError('Deployment type is either invalid or unspecified.')
-=======
                     # start the processor and wait until it is deployed
                     processor = self._deployed_processors[proc_id]
                     processor.start()
                     while processor.state() == ProcessorState.UNINITIALISED or \
                             processor.state() == ProcessorState.STARTING:
                         sleep(0.5)
->>>>>>> cac72f53
 
                     return self._deployed_processors[proc_id].descriptor()
 
