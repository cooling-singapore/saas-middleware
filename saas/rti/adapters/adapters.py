--- conflicted
+++ resolved
@@ -188,12 +188,7 @@
         self._input_interface = {}
         self._output_interface = {}
 
-<<<<<<< HEAD
-    # FIXME: Should this be in `pre_execute`? without needing to call it explicitly in `startup` of adapters
-    def parse_io_interface(self, descriptor):
-=======
     def parse_io_interface(self, descriptor: dict):
->>>>>>> e483ee93
         for item in descriptor['input']:
             self._input_interface[item['name']] = item
 
