import json
import logging
import os
import time
from enum import Enum
from threading import Lock, Thread

from saas.cryptography.helpers import encrypt_file, decrypt_file
from saas.cryptography.rsakeypair import RSAKeyPair
from saas.dor.blueprint import DORProxy
from saas.dor.protocol import DataObjectRepositoryP2PProtocol
from saas.rti.status import State
from saas.helpers import dump_json_to_file, load_json_from_file, generate_random_string

logger = logging.getLogger('rti.adapters')


class ProcessorState(Enum):
    UNINITIALISED = 'uninitialised'
    STARTING = 'starting'
    WAITING = 'waiting'
    BUSY = 'busy'
    STOPPING = 'stopping'
    STOPPED = 'stopped'


class RTIProcessorAdapter(Thread):
    def __init__(self, proc_id, node):
        Thread.__init__(self, daemon=True)

        self._node = node
        self._proc_id = proc_id
        self._mutex = Lock()
        self._pending = []
        self._state = ProcessorState.UNINITIALISED

    def state(self):
        return self._state

    def descriptor(self):
        return None

    def startup(self):
        return True

    def shutdown(self):
        return True

    def pre_execute(self, task_or_wf_descriptor, working_directory, status):
        return True

    def post_execute(self, task_or_wf_descriptor, working_directory, job_id, status):
        return True

    def execute(self, job_descriptor, working_directory, status):
        pass

    def add(self, job_descriptor, status):
        with self._mutex:
            if self._state != ProcessorState.STOPPING and self._state != ProcessorState.STOPPED:
                self._pending.append((job_descriptor, status))
                return True
            else:
                return False

    def get_pending(self):
        with self._mutex:
            return [job_descriptor for job_descriptor, _ in self._pending]

    def stop(self):
        logger.info(f"adapter {self._proc_id} received stop signal.")
        self._state = ProcessorState.STOPPING

    def _wait_for_pending_job(self):
        while True:
            with self._mutex:
                # if the adapter has become inactive, return immediately.
                if self._state == ProcessorState.STOPPING or self._state == ProcessorState.STOPPED:
                    return None

                # if there is a job, return it
                elif len(self._pending) > 0:
                    job_descriptor, status = self._pending.pop(0)
                    return [job_descriptor, status]

            time.sleep(0.2)

    def run(self):
        logger.info(f"adapter {self._proc_id} starting up...")
        self._state = ProcessorState.STARTING
        self.startup()

        logger.info(f"adapter {self._proc_id} started up.")
        while self._state != ProcessorState.STOPPING and self._state != ProcessorState.STOPPED:
            # wait for a pending job (or for adapter to become inactive)
            self._state = ProcessorState.WAITING
            result = self._wait_for_pending_job()
            if not result:
                break

            # process a job
            self._state = ProcessorState.BUSY
            job_descriptor = result[0]
            status = result[1]

            # perform pre-execute routine
            job_id = str(job_descriptor['id'])
            task_or_wf_descriptor = job_descriptor['descriptor']
            wd_path = self._node.rti.get_job_wd(job_id)
            if not self.pre_execute(task_or_wf_descriptor, wd_path, status):
                status.update_state(State.FAILED)
                continue

            # instruct processor adapter to execute the job
            if not self.execute(task_or_wf_descriptor, wd_path, status):
                status.update_state(State.FAILED)
                continue

            # perform post-execute routine
            if not self.post_execute(task_or_wf_descriptor, wd_path, job_id, status):
                status.update_state(State.FAILED)
                continue

            status.update_state(State.SUCCESSFUL)

        logger.info(f"adapter {self._proc_id} shutting down...")
        self._state = ProcessorState.STOPPING
        self.shutdown()

        logger.info(f"adapter {self._proc_id} shut down.")
        self._state = ProcessorState.STOPPED

    def push_output_data_object(self, output_descriptor, output_content_path, owner, task_descriptor, job_id):
        output_name = output_descriptor['name']
        data_type = output_descriptor['data_type']
        data_format = output_descriptor['data_format']
        created_by = self._node.identity().id()

        for item in task_descriptor['output']:
            if item['name'] == output_name:
                restricted_access = item['restricted_access']
                content_encrypted = item['content_encrypted']
                content_key = encrypt_file(output_content_path, protect_key_with=owner.encryption_public_key(),
                                           delete_source=True) if content_encrypted else None

                # upload the data object to the DOR (the owner is the node for now
                # so we can update tags in the next step)
                proxy = DORProxy(self._node.rest.address())
                obj_id, _ = proxy.add_data_object(output_content_path, self._node.identity(),
                                                  restricted_access, content_encrypted, content_key,
                                                  data_type, data_format, created_by,
                                                  recipe={
                                                      'task_descriptor': task_descriptor,
                                                      'output_name': output_name
                                                  })

                # update tags with information from the job
                proxy.update_tags(obj_id, self._node.signing_key(), {
                    'name': f"{item['name']}",
                    'job_id': job_id
                })

                # transfer ownership to the new owner
                proxy.transfer_ownership(obj_id, self._node.signing_key(), owner)

                return obj_id

        return None


class RTITaskProcessorAdapter(RTIProcessorAdapter):
    def __init__(self, proc_id, node):
        super().__init__(proc_id, node)

        self._input_interface = {}
        self._output_interface = {}

    # FIXME: Should this be in `pre_execute`? without needing to call it explicitly in `startup` of adapters
    def parse_io_interface(self, descriptor):
        for item in descriptor['input']:
            self._input_interface[item['name']] = item

        for item in descriptor['output']:
            self._output_interface[item['name']] = item

    def _store_value_input_data_objects(self, task_descriptor, working_directory, status):
        status.update('input_status', f"storing value data objects")
        for item in task_descriptor['input']:
            obj_name = item['name']

            # if it is a 'value' input then store it to the working directory
            if item['type'] == 'value':
                input_content_path = os.path.join(working_directory, obj_name)
                dump_json_to_file(item['value'], input_content_path)
                dump_json_to_file({
                    'data_type': 'JSONObject',
                    'data_format': 'json'
                }, f"{input_content_path}.descriptor")

        status.remove('input_status')
        return True

    def _fetch_reference_input_data_objects(self, ephemeral_key, pending_list, task_descriptor, working_directory,
                                            status):
        status.update('input_status', f"fetching data objects")

        # get the user identity
        user = self._node.db.get_identity(task_descriptor['user_iid'])
        if user is None:
            error = f"could not find user identity: iid={task_descriptor['user_iid']}"
            logger.error(error)
            status.update('error', error)
            return False

        # initialise summary for referenced data objects
        names = {}
        missing = {}
        for item in task_descriptor['input']:
            if item['type'] == 'reference':
                obj_name = item['name']
                obj_id = item['obj_id']
                names[obj_id] = obj_name

                missing[obj_id] = item['user_signature'] if 'user_signature' in item else None

        found = {}
        if len(missing) > 0:
            # search the network for the data objects
            network = self._node.db.get_network()
            for node in network:
                peer_address = node.p2p_address.split(":")
                result = self._node.dor.protocol.send_lookup(peer_address, missing, user)

                # move found items to the result set and remove from the pending set
                for obj_id in result:
                    found[obj_id] = result[obj_id]
                    found[obj_id]['name'] = names[obj_id]
                    found[obj_id]['user_signature'] = missing.pop(obj_id)

                # if we have no more pending items, stop the search
                if len(missing) == 0:
                    break

        # do we still have missing data objects?
        if len(missing) > 0:
            error = f"could not find data objects: {missing}"
            logger.error(error)
            status.update('error', error)
            return False

        # check if the user has access permissions and if we have user signatures for all restricted data objects
        for obj_id, item in found.items():
            if item['access_restricted']:
                if not item['user_has_permission']:
                    error = f"user does not have access permission for restricted object: {obj_id}"
                    logger.error(error)
                    status.update('error', error)
                    return False

                if 'user_signature' not in item:
                    error = f"no user signature found for restricted object: {obj_id}"
                    logger.error(error)
                    status.update('error', error)
                    return False

        # fetch all references data objects
        protocol = DataObjectRepositoryP2PProtocol(self._node)
        for obj_id, item in found.items():
            destination_descriptor_path = os.path.join(working_directory, f"{item['name']}.descriptor")
            destination_content_path = os.path.join(working_directory, item['name'])

            # try to fetch the data object
            result = protocol.send_fetch(item['custodian_address'], obj_id,
                                         destination_descriptor_path, destination_content_path,
                                         user_iid=user.id(), user_signature=item['user_signature'])

            # if the result is None, something went wrong...
            if result['code'] != 200:
                error = f"attempt to fetch data object {obj_id} failed. reason: {result['reason']}"
                logger.error(error)
                status.update('error', error)
                return False

            # is the data object content encrypted? if yes, then we need to request the content key
            if result['record']['content_encrypted']:
                # get the owner identity
                owner = self._node.db.get_identity(result['record']['owner_iid'])
                if owner is None:
                    error = f"could not find owner identity for data object: " \
                            f"iid={result['record']['owner_iid']} " \
                            f"obj_id={obj_id}"
                    logger.error(error)
                    status.update('error', error)
                    return False

                # create the request content and encrypt it using the owners key
                req_id = generate_random_string(16)
                node_address = self._node.rest.address()
                request = json.dumps({
                    'type': 'request_content_key',
                    'req_id': req_id,
                    'obj_id': obj_id,
                    'ephemeral_public_key': ephemeral_key.public_as_string(),
                    'user_name': user.name(),
                    'user_email': user.email(),
                    'node_id': self._node.identity().id(),
                    'node_address': node_address
                })
                request = owner.encryption_public_key().encrypt(
                    request.encode('utf-8'), base64_encoded=True).decode('utf-8')

                # send an email to the owner
                if not self._node.email.send_content_key_request(owner, obj_id, user, node_address, request):
                    error = f"sending content key request failed."
                    logger.error(error)
                    status.update('error', error)
                    return False

                pending_list.append({
                    'req_id': req_id,
                    'obj_id': obj_id,
                    'path': destination_content_path
                })

        status.remove('input_status')
        return True

    def _decrypt_reference_input_data_objects(self, ephemeral_key, pending_list, status):
        # wait for pending content keys (if any)
        status.update('input_status', f"decrypt input data objects")
        while len(pending_list) > 0:
            need_sleep = True
            for item in pending_list:
                # have we received the permission for this request?
                permission = self._node.rti.pop_permission(item['req_id'])
                if permission is not None:
                    need_sleep = False

                    # decrypt the content key
                    content_key = ephemeral_key.decrypt(permission.encode('utf-8'), base64_encoded=True).decode('utf-8')

                    # decrypt the data object using the
                    decrypt_file(item['path'], content_key)

                    pending_list.remove(item)
                    break

            if need_sleep:
                time.sleep(2)

        status.remove('input_status')
        return True

    def _verify_input_data_objects_types_and_formats(self, task_descriptor, working_directory, status):
        for item in task_descriptor['input']:
            obj_name = item['name']

            descriptor_path = os.path.join(working_directory, f"{obj_name}.descriptor")
            d0 = load_json_from_file(descriptor_path)
            d1 = self._input_interface[obj_name]

            if d0['data_type'] != d1['data_type'] or d0['data_format'] != d1['data_format']:

                error = f"mismatching type or format for input data object '{obj_name}': " \
                        f"processor_descriptor={(d1['data_type'], d1['data_format'])} " \
                        f"object_descriptor={(d0['data_type'], d0['data_format'])}"

<<<<<<< HEAD
                status.update('input_status', 'data object fetched')
            else:
                status.update('input_status', 'storing value')
                dump_json_to_file(input_descriptor['value'], input_content_path)
                dump_json_to_file({
                    # 'data_type': input_descriptor['data_type'],
                    # 'data_format': input_descriptor['data_format']
                    'data_type': 'JSONObject',
                    'data_format': 'json'
                }, f"{input_content_path}.descriptor")
                status.update('input_status', 'value stored')

            # verify that the input data type and format matches the object data type and format
            obj_descriptor = load_json_from_file(f"{input_content_path}.descriptor")
            # FIXME: Needs to handle possible key error where job inputs do not match input interface
            proc_in_descriptor = self._input_interface[input_descriptor['name']]
            if proc_in_descriptor['data_type'] != obj_descriptor['data_type'] or \
                    proc_in_descriptor['data_format'] != obj_descriptor['data_format']:
                error = f"worker[{proc_in_descriptor['name']}]: mismatching data type or format for " \
                        f"input '{input_descriptor['name']}': " \
                        f"input={(proc_in_descriptor['data_type'], proc_in_descriptor['data_format'])} " \
                        f"object={(obj_descriptor['data_type'], obj_descriptor['data_format'])}"
=======
>>>>>>> 944ea232
                logger.error(error)
                status.update('error', error)
                return False

        return True

    def _verify_output_data_object_owner_identities(self, task_descriptor, status):
        for item in task_descriptor['output']:
            owner = self._node.db.get_identity(item['owner_iid'])
            if owner is None:
                error = f"could not find owner identity: iid={item['owner_iid']} " \
                        f"for output data object: name='{item['name']}'"
                logger.error(error)
                status.update('error', error)
                return False

        return True

    def pre_execute(self, task_descriptor, working_directory, status):
        # store 'value' input data objects to disk
        self._store_value_input_data_objects(task_descriptor, working_directory, status)

        # fetch 'reference' input data objects
        ephemeral_key = RSAKeyPair.create_new()
        pending_list = []
        if not self._fetch_reference_input_data_objects(ephemeral_key, pending_list,
                                                        task_descriptor, working_directory, status):
            return False

        if not self._decrypt_reference_input_data_objects(ephemeral_key, pending_list, status):
            return False

        # third, verify that data types of input data objects match
        if not self._verify_input_data_objects_types_and_formats(task_descriptor, working_directory, status):
            return False

        # fourth, verify the output owner identities
        if not self._verify_output_data_object_owner_identities(task_descriptor, status):
            return False

        return True

    def post_execute(self, task_descriptor, working_directory, job_id, status):
        # push output data objects to DOR
        if not self._push_output_data_objects(task_descriptor, working_directory, job_id, status):
            return False

        return True

    def _push_output_data_objects(self, task_descriptor, working_directory, job_id, status):
        status.update('stage', 'push output data objects')

        # map the output items in the task descriptor
        output_items = {}
        for item in task_descriptor['output']:
            output_items[item['name']] = item

        successful = True
        for output_descriptor in self._output_interface.values():
            output_name = output_descriptor['name']

            output_content_path = os.path.join(working_directory, output_name)
            status.update_all({
                'output': output_descriptor,
                'output_content_path': output_content_path,
                'output_status': 'pending add'
            })

            # check if the output data object exists
            if not os.path.isfile(output_content_path):
                error = f"worker[{self.name}]: output data object '{output_name}' not available."
                logger.error(error)
                status.update('error', error)
                successful = False
                break

            # get the owner
            owner = self._node.db.get_identity(iid=output_items[output_name]['owner_iid'])
            if owner is None:
                error = f"could not find owner identity: iid={output_items[output_name]['owner_iid']} " \
                        f"for output data object: name='{output_name}'"
                logger.error(error)
                status.update('error', error)
                successful = False
                break

            # push the output data object to the DOR
            obj_id = self.push_output_data_object(output_descriptor, output_content_path, owner,
                                                  task_descriptor, job_id)
            if not obj_id:
                error = f"worker[{self.name}]: failed to add data object '{output_descriptor['name']}'to DOR."
                logger.error(error)
                status.update('error', error)
                successful = False
                break

            status.update_all({
                f"output:{output_descriptor['name']}": obj_id,
                'output_status': 'added'
            })

        # clean up transient status information
        status.remove_all(['output', 'output_content_path', 'output_status'])
        return successful<|MERGE_RESOLUTION|>--- conflicted
+++ resolved
@@ -365,31 +365,6 @@
                         f"processor_descriptor={(d1['data_type'], d1['data_format'])} " \
                         f"object_descriptor={(d0['data_type'], d0['data_format'])}"
 
-<<<<<<< HEAD
-                status.update('input_status', 'data object fetched')
-            else:
-                status.update('input_status', 'storing value')
-                dump_json_to_file(input_descriptor['value'], input_content_path)
-                dump_json_to_file({
-                    # 'data_type': input_descriptor['data_type'],
-                    # 'data_format': input_descriptor['data_format']
-                    'data_type': 'JSONObject',
-                    'data_format': 'json'
-                }, f"{input_content_path}.descriptor")
-                status.update('input_status', 'value stored')
-
-            # verify that the input data type and format matches the object data type and format
-            obj_descriptor = load_json_from_file(f"{input_content_path}.descriptor")
-            # FIXME: Needs to handle possible key error where job inputs do not match input interface
-            proc_in_descriptor = self._input_interface[input_descriptor['name']]
-            if proc_in_descriptor['data_type'] != obj_descriptor['data_type'] or \
-                    proc_in_descriptor['data_format'] != obj_descriptor['data_format']:
-                error = f"worker[{proc_in_descriptor['name']}]: mismatching data type or format for " \
-                        f"input '{input_descriptor['name']}': " \
-                        f"input={(proc_in_descriptor['data_type'], proc_in_descriptor['data_format'])} " \
-                        f"object={(obj_descriptor['data_type'], obj_descriptor['data_format'])}"
-=======
->>>>>>> 944ea232
                 logger.error(error)
                 status.update('error', error)
                 return False
