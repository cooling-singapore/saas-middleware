from __future__ import annotations

import json
import os
import shutil
import subprocess
import time
import traceback
from abc import abstractmethod, ABC
from enum import Enum
from threading import Lock, Thread
from typing import Optional, List, Dict, Union

from saas.core.exceptions import SaaSRuntimeException, ExceptionContent
from saas.core.helpers import decrypt_file, encrypt_file, hash_json_object
from saas.core.keypair import KeyPair
from saas.core.rsakeypair import RSAKeyPair
from saas.dor.proxy import DORProxy
from saas.core.helpers import get_timestamp_now, read_json_from_file, write_json_to_file, validate_json, \
    generate_random_string
from saas.core.logging import Logging
from saas.nodedb.exceptions import IdentityNotFoundError
from saas.dor.protocol import DataObjectRepositoryP2PProtocol
from saas.nodedb.proxy import NodeDBProxy
from saas.p2p.exceptions import PeerUnavailableError
from saas.rti.exceptions import ProcessorNotAcceptingJobsError, UnresolvedInputDataObjectsError, \
    AccessNotPermittedError, MissingUserSignatureError, MismatchingDataTypeOrFormatError, InvalidJSONDataObjectError, \
    DataObjectContentNotFoundError, DataObjectOwnerNotFoundError, RTIException, RunCommandError

from saas.rti.schemas import JobStatus, ProcessorStatus, Job
from saas.dor.schemas import GitProcessorPointer, DataObject, CDataObject
from saas.nodedb.schemas import NodeInfo
from saas.core.schemas import SSHCredentials

logger = Logging.get('rti.adapters')


<<<<<<< HEAD
=======
class ProcessorState(Enum):
    UNINITIALISED = 'uninitialised'
    FAILED = 'failed'
    STARTING = 'starting'
    OPERATIONAL = 'operational'
    STOPPING = 'stopping'
    STOPPED = 'stopped'


def join_paths(components: List[str], ssh_credentials: SSHCredentials = None) -> str:
    unix_sep = '/'
    win_sep = '\\'

    if ssh_credentials:
        separators = (win_sep, unix_sep) if ssh_credentials.is_cygwin else (unix_sep, win_sep)
    else:
        separators = (win_sep, unix_sep) if os.path.sep == win_sep else (unix_sep, win_sep)

    result = separators[0].join(components)
    result = result.replace(separators[1], separators[0])
    result = result.replace(f'{separators[0]}{separators[0]}', separators[0])
    return result


>>>>>>> 56eab8c2
def run_command(command: str, ssh_credentials: SSHCredentials = None, timeout: int = None,
                check_exitcode: bool = True, attempts: int = 10) -> subprocess.CompletedProcess:

    # wrap the command depending on whether it is to be executed locally or remote (if ssh credentials provided)
    if ssh_credentials:
        args = ['-i', ssh_credentials.key_path]
        if timeout:
            args.extend(['-o', f"ConnectTimeout={timeout}"])

        wrapped_command = ['ssh', *args, f"{ssh_credentials.login}@{ssh_credentials.host}", command]

    else:
        wrapped_command = ['bash', '-c', command]

    # try to execute the command
    error = None
    for attempt in range(attempts):
        try:
            result = subprocess.run(wrapped_command, capture_output=True, check=check_exitcode, timeout=timeout)
            return result

        except subprocess.CalledProcessError as e:
            error = {
                'reason': 'non-zero return code',
                'returncode': e.returncode,
                'wrapped_command': wrapped_command,
                'stdout': e.stdout.decode('utf-8'),
                'stderr': e.stderr.decode('utf-8'),
                'ssh_credentials_path': ssh_credentials.key_path if ssh_credentials else None
            }
            logger.error(f"[attempt:{(attempt+1)}/{attempts}] error: {error}")

        except subprocess.TimeoutExpired:
            error = {
                'reason': 'timeout',
                'wrapped_command': wrapped_command,
                'ssh_credentials_path': ssh_credentials.key_path if ssh_credentials else None
            }
            logger.error(f"[attempt:{(attempt+1)}/{attempts}] error: {error}")

        time.sleep(5)

    raise RunCommandError(error)


def scp_local_to_remote(local_path: str, remote_path: str, ssh_credentials: SSHCredentials) -> None:
    # generate the wrapped command
    wrapped_command = ['scp', '-i', ssh_credentials.key_path, local_path,
                       f"{ssh_credentials.login}@{ssh_credentials.host}:{remote_path}"]

    # execute command
    result = subprocess.run(wrapped_command, capture_output=True)
    if result.returncode != 0:
        raise RunCommandError({
            'wrapped_command': wrapped_command,
            'ssh_credentials_path': ssh_credentials.key_path,
            'result': result
        })


def scp_remote_to_local(remote_path: str, local_path: str, ssh_credentials: SSHCredentials) -> None:
    # generate the wrapped command
    wrapped_command = ['scp', '-i', ssh_credentials.key_path,
                       f"{ssh_credentials.login}@{ssh_credentials.host}:{remote_path}", local_path]

    # execute command
    result = subprocess.run(wrapped_command, capture_output=True)
    if result.returncode != 0:
        raise RunCommandError({
            'wrapped_command': wrapped_command,
            'ssh_credentials_path': ssh_credentials.key_path,
            'result': result
        })


def determine_home_path(ssh_credentials: SSHCredentials = None) -> str:
    result = run_command('echo ~', ssh_credentials)
    home = result.stdout.decode('utf-8')
    home = home.strip()

    if home.startswith("/cygdrive/"):  # fix path for Windows machine with cygwin
        home = home.replace("/cygdrive/", "")
        home = f"{home[:1]}:{home[1:]}"

    return home


def determine_if_cygwin(ssh_credentials: SSHCredentials) -> bool:
    result = run_command("uname", ssh_credentials=ssh_credentials)
    env = result.stdout.decode('utf-8').strip()
    return "cygwin" in env.lower()


def get_pid(pid_path: str, ssh_credentials: SSHCredentials = None, max_attempts: int = 10) -> str:
    for attempt in range(max_attempts):
        command = f'if [ -e "{pid_path}" ]; then cat {pid_path}; else echo -1; fi'
        result = run_command(command, ssh_credentials=ssh_credentials, timeout=10)
        temp = result.stdout.decode('utf-8').splitlines()
        if temp is None or len(temp) == 0 or temp[0] == '-1':
            logger.debug(f"PID file content at '{pid_path}' does not contain PID (content: {temp})... "
                         f"try again (attempt={attempt+1}/{max_attempts})")
            time.sleep(0.5)
            continue

        # return the PID
        return temp[0]

    raise RunCommandError(reason='Failed to obtain PID', details={'pid_path': pid_path})


def run_command_async(command: str, local_output_path: str, name: str,
                      ssh_credentials: SSHCredentials = None) -> (str, dict):

    paths = {
        'local_wd_path': local_output_path,
        'local_stdout': os.path.join(local_output_path, f"{name}.stdout"),
        'local_stderr': os.path.join(local_output_path, f"{name}.stderr"),
        'local_pid': os.path.join(local_output_path, f"{name}.pid"),
        'local_exitcode': os.path.join(local_output_path, f"{name}.exitcode"),
        'local_script': os.path.join(local_output_path, f"{name}.sh")
    }

    # make sure the local working directory exists
    if not os.path.isdir(paths['local_wd_path']):
        os.makedirs(paths['local_wd_path'])

    if ssh_credentials is not None:
        remote_output_path = ssh_credentials.home_path + local_output_path.replace(os.environ['HOME'], '')
        paths['remote_wd_path'] = remote_output_path
        paths['remote_stdout'] = join_paths([remote_output_path, f"{name}.stdout"], ssh_credentials)
        paths['remote_stderr'] = join_paths([remote_output_path, f"{name}.stderr"], ssh_credentials)
        paths['remote_pid'] = join_paths([remote_output_path, f"{name}.pid"], ssh_credentials)
        paths['remote_exitcode'] = join_paths([remote_output_path, f"{name}.exitcode"], ssh_credentials)
        paths['remote_script'] = join_paths([remote_output_path, f"{name}.sh"], ssh_credentials)

        paths['wd_path'] = paths['remote_wd_path']
        paths['stdout'] = paths['remote_stdout']
        paths['stderr'] = paths['remote_stderr']
        paths['pid'] = paths['remote_pid']
        paths['script'] = paths['remote_script']
        paths['exitcode'] = paths['remote_exitcode']

    else:
        paths['wd_path'] = paths['local_wd_path']
        paths['stdout'] = paths['local_stdout']
        paths['stderr'] = paths['local_stderr']
        paths['pid'] = paths['local_pid']
        paths['script'] = paths['local_script']
        paths['exitcode'] = paths['local_exitcode']

    # we are going to chain together a number of commands to avoid having to run many commands
    chain_command = ''

    # 1) ensure the working directory exists
    chain_command += f"mkdir -p {paths['wd_path']}"

    # 2) echo the contents of the wrapper script
    chain_command += ' && echo -e "#!/bin/bash\n' \
                     f'{command} > {paths["stdout"]} 2> {paths["stderr"]} &\n' \
                     f'pid=\$!\n' \
                     f'echo \$pid > {paths["pid"]}\n' \
                     f'wait \$pid\n' \
                     f'echo \$? > {paths["exitcode"]}" > {paths["script"]}'

    # 3) make the wrapper script executable
    chain_command += f" && chmod u+x {paths['script']}"

    # execute the chain command
    run_command(chain_command, ssh_credentials=ssh_credentials, timeout=10)

    # execute the wrapper script
    if ssh_credentials and ssh_credentials.is_cygwin:
        # nohup does not really work in cygwin
        command = f"cygstart {paths['script']}"
    else:
        command = f"nohup {paths['script']} > /dev/null 2>&1 &"
    run_command(command, ssh_credentials=ssh_credentials, timeout=10)

    # get the PID
    pid = get_pid(paths['pid'], ssh_credentials=ssh_credentials)
    logger.info(f"started async process {pid} running {'REMOTE:' if ssh_credentials else 'LOCAL:'}{paths['script']}")

    return pid, paths


def monitor_command(pid: str, pid_paths: dict[str, str], triggers: dict = None, ssh_credentials: SSHCredentials = None,
                    pace: int = 500, max_attempts: int = 60, retry_delay: int = 10, context: JobContext = None) -> None:

    job_id = context.job.id if context else '...'
    logger.info(f"[job:{job_id}] begin monitoring {'REMOTE' if ssh_credentials else 'LOCAL'}:{pid}...")
    c_stdout_lines = 0
    c_stderr_lines = 0
    t_prev = get_timestamp_now()
    n_attempts = 0

    def get_line_count(file_path: str) -> int:
        wc_result = run_command(f"wc -l {file_path}", ssh_credentials=ssh_credentials, timeout=10)
        n_lines = wc_result.stdout.decode('utf-8').splitlines()[0].split()[0]
        return int(n_lines)

    exitcode_found = False
    while True:
        try:
            # if we have a job context, then check if the job has the job been cancelled?
            if context and context.state == JobStatus.State.CANCELLED:
                # send SIGTERM...
                logger.debug(f"[job:{job_id}] send SIGTERM to "
                             f"{'REMOTE' if ssh_credentials else 'LOCAL'}:{pid}")
                run_command(f"kill {pid}", ssh_credentials=ssh_credentials, timeout=10, check_exitcode=False)

                # check if the process still exists for at most ~30 seconds or so
                for _ in range(30):
                    result = run_command(f"ps {pid}", ssh_credentials=ssh_credentials, timeout=10, check_exitcode=False)
                    if result.returncode != 0:
                        logger.debug(f"[job:{job_id}] process "
                                     f"{'REMOTE' if ssh_credentials else 'LOCAL'}:{pid} terminated...")
                        return

                    # process still exists
                    time.sleep(1)

                # send SIGKILL
                print(f"[job:{job_id}] send SIGKILL to {'REMOTE' if ssh_credentials else 'LOCAL'}:{pid}")
                run_command(f"kill -9 {pid}", ssh_credentials=ssh_credentials, timeout=10, check_exitcode=False)
                return

            # get the number of lines in stdout and stderr
            n_stdout_lines = get_line_count(pid_paths['stdout'])
            n_stderr_lines = get_line_count(pid_paths['stderr'])

            # new line count
            d_stdout_lines = n_stdout_lines - c_stdout_lines
            d_stderr_lines = n_stderr_lines - c_stderr_lines

            # no new lines at all? check if the process is still running
            if d_stdout_lines == 0 and d_stderr_lines == 0:
                # do we have an exit code file? (it is only generated when the process has terminated)
                if check_if_path_exists(pid_paths['exitcode'], ssh_credentials=ssh_credentials, timeout=10):
                    logger.info(f"[job:{job_id}] end monitoring {'REMOTE' if ssh_credentials else 'LOCAL'}:{pid}.")

                    if not exitcode_found:
                        # set the flag, wait a second to allow stdout/stderr to flush, then give it another round
                        exitcode_found = True
                        time.sleep(1.0)
                        continue
                    else:
                        break

            # do we have new STDOUT lines to process?
            if d_stdout_lines > 0:
                result = run_command(f"tail -n +{c_stdout_lines + 1} {pid_paths['stdout']} | head -n {d_stdout_lines}",
                                     ssh_credentials=ssh_credentials, timeout=10)
                lines = result.stdout.decode('utf-8').splitlines()

                # parse the lines for this round
                for line in lines:
                    if triggers is not None:
                        for pattern, info in triggers.items():
                            if pattern in line:
                                info['func'](line, info['context'])

                c_stdout_lines += d_stdout_lines

            # do we have new STDERR lines to process?
            if d_stderr_lines > 0:
                c_stderr_lines += d_stderr_lines

            # need pacing?
            t_now = get_timestamp_now()
            delay = max(pace - (t_now - t_prev), 0)
            time.sleep(delay / 1000.0)

            # if we reach here, we can reset the attempts counter
            n_attempts = 0

        # if there is an error, then this could have been caused by a unstable connection (e.g., temporary VPN
        # disconnect). wait and retry...
        except RunCommandError as e:
            # increase attempt counter and check if limit is reached -> if so, then raise an exception
            n_attempts += 1
            if n_attempts >= max_attempts:
                raise RunCommandError({
                    'info': 'too many attempts',
                    'n_attempts': n_attempts,
                    'max_attempts': max_attempts,
                    'most_recent_exception_details': e.details
                })

            else:
                logger.warning(f"[job:{job_id}] error while monitoring command "
                               f"(attempt {n_attempts} of {max_attempts}) -> try again in {retry_delay} seconds. "
                               f"reason: {e.reason} details: {e.details}")
                time.sleep(retry_delay)

    # if needed copy the stdout/stderr/exitcode files from remote to the local machine
    if ssh_credentials is not None:
        todo = {
            pid_paths['remote_stdout']: pid_paths['local_stdout'],
            pid_paths['remote_stderr']: pid_paths['local_stderr'],
            pid_paths['remote_exitcode']: pid_paths['local_exitcode']
        }

        for s, d in todo.items():
            # wait for the source to be available
            while not check_if_path_exists(s, ssh_credentials=ssh_credentials):
                logger.warning(f"[job:{job_id}] resource not available at "
                               f"{'REMOTE:' if ssh_credentials else 'LOCAL:'}{s} -> retry in 5 seconds.")
                time.sleep(5)

            logger.info(f"[job:{job_id}] copying from remote to local: {s} -> {d}")
            scp_remote_to_local(s, d, ssh_credentials)

    # get the error code returned by the process and raise exception if the process did not finish successfully.
    with open(pid_paths['local_exitcode'], 'r') as f:
        line = f.readline()
        exitcode = int(line)
        if exitcode != 0:
            raise RunCommandError({
                'pid': pid,
                'exitcode': exitcode,
                'pid_paths': pid_paths
            })


def check_if_path_exists(path: str, ssh_credentials: SSHCredentials = None, timeout: int = None) -> bool:
    result = run_command(f"ls {path}", ssh_credentials=ssh_credentials, timeout=timeout, check_exitcode=False)
    return result.returncode == 0


def create_symbolic_link(link_path: str, target_path: str, working_directory: str = None) -> None:
    if working_directory:
        link_path = os.path.join(working_directory, link_path)
        target_path = os.path.join(working_directory, target_path)

    os.symlink(src=target_path, dst=link_path)
    # run_command(f"ln -sf {target_path} {link_path}")


class JobRunner(Thread):
    def __init__(self, owner: RTIProcessorAdapter, context: JobContext):
        super().__init__(name=f"job_runner.{context.job_id()}")
        self._owner = owner
        self._context = context

    @property
    def job(self) -> Job:
        return self._context.job()

    def cancel(self) -> None:
        logger.info(f"[job:{self._context.job_id()}:{self._context.state().value}] cancel job!")
        self._context.update_state(JobStatus.State.CANCELLED)

    def run(self):
        # get a few things for convenience
        context = self._context
        job_id = context.job().id
        wd_path = context.wd_path()
        descriptor_path = context.descriptor_path()

        # is the job still uninitialised?
        if context.state() == JobStatus.State.UNINITIALISED:
            try:
                # perform pre-execution routine
                self._owner.pre_execute(wd_path, self._context)

            except SaaSRuntimeException as e:
                context.add_error(e.reason, e.content)
                state = context.update_state(JobStatus.State.FAILED)
                logger.warning(
                    f"[job:{job_id}:{state.value}] monitoring execution failed: [{e.id}] {e.reason} {e.details}")

            except Exception as e:
                state = context.update_state(JobStatus.State.FAILED)
                trace = ''.join(traceback.format_exception(None, e, e.__traceback__))
                logger.error(f"[job:{job_id}:{state.value}] initialisation failed: {e}\n{trace}")

            else:
                state = context.update_state(JobStatus.State.INITIALISED)
                logger.info(f"[job:{job_id}:{state.value}] initialisation successful")

        # is the job initialised?
        if context.state() == JobStatus.State.INITIALISED:
            try:
                # instruct the adapter to execute the job
                self._owner.begin_job_execution(wd_path, self._context)

            except SaaSRuntimeException as e:
                context.add_error(e.reason, e.content)
                state = context.update_state(JobStatus.State.FAILED)
                logger.warning(
                    f"[job:{job_id}:{state.value}] monitoring execution failed: [{e.id}] {e.reason} {e.details}")

            except Exception as e:
                state = context.update_state(JobStatus.State.FAILED)
                trace = ''.join(traceback.format_exception(None, e, e.__traceback__))
                logger.error(f"[job:{job_id}:{state.value}] triggering execution failed: {e}\n{trace}")

        # is the job running?
        if context.state() == JobStatus.State.RUNNING:
            try:
                # connect to the job and monitor its progress
                self._owner.monitor_job_execution(self._context)

            except SaaSRuntimeException as e:
                context.add_error(e.reason, e.content)
                state = context.update_state(JobStatus.State.FAILED)
                logger.warning(
                    f"[job:{job_id}:{state.value}] monitoring execution failed: [{e.id}] {e.reason} {e.details}")

            except Exception as e:
                state = context.update_state(JobStatus.State.FAILED)
                trace = ''.join(traceback.format_exception(None, e, e.__traceback__))
                logger.error(f"[job:{job_id}:{state.value}] monitoring execution failed: {e}\n{trace}")

            else:
                state = context.update_state(JobStatus.State.POSTPROCESSING)
                logger.info(f"[job:{job_id}:{state.value}] monitoring execution successful")

            # is the job running?
            if context.state() == JobStatus.State.POSTPROCESSING:
                try:
                    # perform post-execution routine
                    self._owner.post_execute(job_id)

                except SaaSRuntimeException as e:
                    context.add_error(e.reason, e.content)
                    state = context.update_state(JobStatus.State.FAILED)
                    logger.warning(
                        f"[job:{job_id}:{state.value}] monitoring execution failed: [{e.id}] {e.reason} {e.details}")

                except Exception as e:
                    state = context.update_state(JobStatus.State.FAILED)
                    trace = ''.join(traceback.format_exception(None, e, e.__traceback__))
                    logger.error(f"[job:{job_id}:{state.value}] post-execution routine failed: {e}\n{trace}")

                else:
                    state = context.update_state(JobStatus.State.SUCCESSFUL)
                    logger.info(f"[job:{job_id}:{state.value}] post-execution routine successful")

            # if the job history is not to be retained, delete its contents (with exception to the status and
            # the job descriptor)
            if not context.job().retain:
                exclusions = ['job_descriptor.json', 'job_status.json', 'execute_sh.stderr', 'execute_sh.stdout',
                              'execute_sh.pid', 'execute.sh']
                logger.info(f"[job:{job_id}] deleting working directory contents at {wd_path} "
                            f"(exclusions: {exclusions})...")

                # delete the file/dir/link unless it's in the exclusion list
                for item in os.listdir(wd_path):
                    if not item.endswith(tuple(exclusions)):
                        path = os.path.join(wd_path, item)
                        if os.path.isfile(path):
                            os.remove(path)
                        elif os.path.isdir(path):
                            shutil.rmtree(path)
                        elif os.path.islink(path):
                            os.unlink(path)
                        else:
                            logger.warning(f"Encountered neither file nor directory: {path}")

        # remove the job from the active set
        self._owner.pop_job_runner(job_id)


class ProcessorState(Enum):
    UNINITIALISED = 'uninitialised'
    STARTING = 'starting'
    OPERATIONAL = 'operational'
    STOPPING = 'stopping'
    STOPPED = 'stopped'
    FAILED = 'failed'


class ProcessorStateWrapper(ABC):
    @abstractmethod
    def state(self) -> ProcessorState:
        pass

    @abstractmethod
    def update_state(self, state: ProcessorState) -> ProcessorState:
        pass


class JobContext(ABC):
    @abstractmethod
    def job_id(self) -> str:
        pass

    @abstractmethod
    def job(self) -> Job:
        pass

    @abstractmethod
    def wd_path(self) -> str:
        pass

    @abstractmethod
    def descriptor_path(self) -> str:
        pass

    @abstractmethod
    def state(self) -> JobStatus.State:
        pass

    @abstractmethod
    def update_state(self, new_state: JobStatus.State) -> JobStatus.State:
        pass

    @abstractmethod
    def status(self) -> JobStatus:
        pass

    @abstractmethod
    def add_pending_output(self, obj_name: str) -> None:
        pass

    @abstractmethod
    def get_pending_outputs(self) -> List[str]:
        pass

    @abstractmethod
    def pop_pending_output(self, obj_name: str, obj: CDataObject) -> str:
        pass

    @abstractmethod
    def progress(self) -> int:
        pass

    @abstractmethod
    def update_progress(self, new_progress: int) -> int:
        pass

    @abstractmethod
    def update_message(self, severity: str, message: str) -> None:
        pass

    @abstractmethod
    def put_note(self, key: str, note: Union[str, int, float, bool, dict, list]) -> None:
        pass

    @abstractmethod
    def get_note(self, key: str, default: Union[str, int, float, bool, dict, list] = None) -> Union[str, int, float,
                                                                                                    bool, dict, list]:
        pass

    @abstractmethod
    def remove_note(self, key: str) -> None:
        pass

    @abstractmethod
    def add_error(self, message: str, exception: ExceptionContent) -> None:
        pass

    @abstractmethod
    def errors(self) -> List[JobStatus.Error]:
        pass


def shorten_id(long_id: str) -> str:
    return long_id[:4] + '...' + long_id[-4:]


class RTIProcessorAdapter(Thread, ABC):
    def __init__(self, proc_id: str, gpp: GitProcessorPointer, db_wrapper: ProcessorStateWrapper,
                 node, job_wd_path: str, job_concurrency: bool) -> None:
        Thread.__init__(self, daemon=True, name=f"rti.adapter:{proc_id[0:8]}...")

        self._mutex = Lock()
        self._proc_id = proc_id
        self._proc_short_id = shorten_id(proc_id)
        self._gpp = gpp
        self._db_wrapper = db_wrapper
        self._node = node
        self._job_wd_path = job_wd_path
        self._job_concurrency = job_concurrency
        self._stop_signal_received = False

        self._input_interface = {item.name: item for item in gpp.proc_descriptor.input}
        self._output_interface = {item.name: item for item in gpp.proc_descriptor.output}
        self._pending: List[JobContext] = []
        self._active: Dict[str, JobRunner] = {}

    @property
    def id(self) -> str:
        return self._proc_id

    @property
    def short_id(self) -> str:
        return self._proc_short_id

    @property
    def gpp(self) -> GitProcessorPointer:
        return self._gpp

    @property
    def state(self) -> ProcessorState:
        return self._db_wrapper.state()

    @abstractmethod
    def startup(self) -> None:
        pass

    @abstractmethod
    def shutdown(self) -> None:
        pass

    @abstractmethod
    def begin_job_execution(self, wd_path: str, context: JobContext) -> None:
        pass

    @abstractmethod
    def monitor_job_execution(self, context: JobContext) -> None:
        pass

    @abstractmethod
    def cancel_job_execution(self, context: JobContext) -> None:
        pass

    def stop(self) -> None:
        logger.info(f"[adapter:{shorten_id(self._proc_short_id)}:{self._db_wrapper.state().value}] received "
                    f"stop signal.")
        self._stop_signal_received = True

    def run(self) -> None:
        def update_state(new_state: ProcessorState) -> ProcessorState:
            with self._mutex:
                return self._db_wrapper.update_state(new_state)

        # get the current state
        state = self._db_wrapper.state()

        # uninitialised? do startup...
        if state in [ProcessorState.UNINITIALISED, ProcessorState.STARTING]:
            if state == ProcessorState.STARTING:
                logger.warning(f"[adapter:{self._proc_short_id}:{state.value}] appears to have been interrupted "
                               f"while performing startup routine. trying again...")
            else:
                logger.info(f"[adapter:{self._proc_short_id}:{state.value}] performing startup routine...")

            try:
                update_state(ProcessorState.STARTING)
                self.startup()

            except SaaSRuntimeException as e:
                state = update_state(ProcessorState.FAILED)
                logger.error(
                    f"[adapter:{self._proc_short_id}:{state.value}] start-up failed: [{e.id}] {e.reason} {e.details}")

            except Exception as e:
                state = update_state(ProcessorState.FAILED)
                trace = ''.join(traceback.format_exception(None, e, e.__traceback__))
                logger.error(f"[adapter:{self._proc_short_id}:{state.value}] start-up failed: {e}\n{trace}")

            else:
                state = update_state(ProcessorState.OPERATIONAL)
                logger.info(f"[adapter:{self._proc_short_id}:{state.value}] has started up.")

        # while the processor is not stopped, and there are pending jobs, execute them
        # (either in sequence or concurrently)
        while state == ProcessorState.OPERATIONAL:
            try:
                # have we received the stop signal
                if self._stop_signal_received:
                    logger.info(f"[adapter:{shorten_id(self._proc_short_id)}:{state.value}] acknowledged "
                                f"stop signal.")
                    state = update_state(ProcessorState.STOPPING)
                    break

                # can we add a job? do we have a job?
                if (self._job_concurrency or len(self._active) == 0) and len(self._pending) > 0:
                    # get the job
                    with self._mutex:
                        context = self._pending.pop(0)

                        # create a job runner
                        runner = JobRunner(self, context)
                        self._active[context.job_id()] = runner

                    # start the job runner
                    logger.info(f"[adapter:{self._proc_short_id}:{state.value}] starting job runner "
                                f"for {runner.job.id}.")
                    runner.start()

                    # try if there is another job pending right away
                    continue

                else:
                    # wait a bit...
                    time.sleep(0.5)

            except SaaSRuntimeException as e:
                state = update_state(ProcessorState.FAILED)
                logger.error(
                    f"[adapter:{self._proc_short_id}:{state.value}] processing jobs failed: "
                    f"[{e.id}] {e.reason} {e.details}")

            except Exception as e:
                state = update_state(ProcessorState.FAILED)
                trace = ''.join(traceback.format_exception(None, e, e.__traceback__))
                logger.error(f"[adapter:{self._proc_short_id}:{state.value}] processing jobs failed: {e}\n{trace}")

        if state == ProcessorState.STOPPING:
            # purge jobs before shutting down
            with self._mutex:
                for job_type, context in self._pending:
                    logger.info(
                        f"[adapter:{self._proc_short_id}:{state.value}] purged pending job: "
                        f"{job_type} {context.status.job}"
                    )
                self._pending = []

                for job_id, runner in self._active.items():
                    runner.cancel()
                    logger.info(f"[adapter:{self._proc_short_id}:{state.value}] purged active job: {runner.job}")
                self._active = {}

            logger.info(f"[adapter:{self._proc_short_id}:{state.value}] performing shutdown routine...")
            self.shutdown()

            state = update_state(ProcessorState.STOPPED)
            logger.info(f"[adapter:{self._proc_short_id}:{state.value}] has stopped.")

    @abstractmethod
    def delete(self) -> None:
        pass

    def status(self) -> ProcessorStatus:
        with self._mutex:
            return ProcessorStatus(
                state=str(self._db_wrapper.state().value),
                pending=[context.job() for context in self._pending],
                active=[runner.job for _, runner in self._active.items()]
            )

    def pre_execute(self, working_directory: str, context: JobContext) -> None:
        logger.info(f"[adapter:{self._proc_short_id}:{self.state.value}] "
                    f"[job:{shorten_id(context.job().id)}] performing pre-execution routine...")

        # store by-value input data objects (if any)
        self._store_value_input_data_objects(working_directory, context)

        # lookup by-reference input data objects (if any)
        obj_records = self._lookup_reference_input_data_objects(context)

        # fetch by-reference input data objects (if any)
        ephemeral_key = RSAKeyPair.create_new()
        pending_content_keys = self._fetch_reference_input_data_objects(ephemeral_key, obj_records,
                                                                        working_directory, context)

        # decrypt by-reference input data objects (if any)
        self._decrypt_reference_input_data_objects(ephemeral_key, pending_content_keys, context)

        # verify that data types of input data objects match
        self._verify_inputs(working_directory, context)

        # verify the output owner identities
        self._verify_outputs(context)

    def post_execute(self, job_id: str) -> None:
        logger.info(f"[adapter:{self._proc_short_id}:{self.state.value}] "
                    f"[job:{shorten_id(job_id)}] performing post-execution routine...")

    def add(self, context: JobContext) -> None:
        with self._mutex:
            # are we accepting jobs?
            if self.state in [ProcessorState.STOPPING, ProcessorState.STOPPED]:
                raise ProcessorNotAcceptingJobsError({
                    'proc_id': self._proc_id,
                    'job': context.job().dict()
                })

            # create working directory (if it doesn't already exist)
            if not os.path.exists(context.wd_path()):
                os.makedirs(context.wd_path(), exist_ok=True)

            # write the job descriptor  (if it doesn't already exist)
            if not os.path.isfile(context.descriptor_path()):
                with open(context.descriptor_path(), 'w') as f:
                    f.write(json.dumps(context.job().dict(), indent=4))

            # add the job to the pending queue
            self._pending.append(context)

    def pending_jobs(self) -> List[Job]:
        with self._mutex:
            return [job_state.job() for job_state in self._pending]

    def active_jobs(self) -> List[Job]:
        with self._mutex:
            return [runner.job for _, runner in self._active.items()]

    def pop_job_runner(self, job_id: str) -> Optional[JobRunner]:
        with self._mutex:
            runner = self._active.pop(job_id) if job_id in self._active else None
            return runner

    def _lookup_reference_input_data_objects(self, context: JobContext) -> dict:
        context.put_note('step', "lookup by-reference input data objects")

        # do we have any by-reference input data objects in the first place?
        pending = {item.obj_id: item.user_signature if item.user_signature else None
                   for item in context.job().task.input if item.type == 'reference'}
        if len(pending) == 0:
            return {}

        # get the user identity
        user = self._node.db.get_identity(context.job().task.user_iid)
        if user is None:
            raise IdentityNotFoundError(context.job().task.user_iid)

        # lookup all referenced data objects using the P2P protocol
        protocol = DataObjectRepositoryP2PProtocol(self._node)
        found = {}
        for peer in self._node.db.get_network():
            # only check with peers that have a DOR
            if peer.dor_service:
                try:
                    # does the remote DOR have the data object?
                    response = protocol.lookup(peer.p2p_address, [*pending.keys()])
                    for obj_id, record in response.items():
                        found[obj_id] = record
                        found[obj_id]['custodian'] = peer
                        found[obj_id]['user_signature'] = pending[obj_id]
                        pending.pop(obj_id)

                    # still pending object ids? if not, we are done.
                    if len(pending) == 0:
                        break

                # ignore peers that are not available
                except PeerUnavailableError:
                    continue

        # do we still have pending data objects?
        if len(pending) > 0:
            raise UnresolvedInputDataObjectsError({
                'pending': pending,
                'found': found
            })

        # check if the user has access permissions and if we have user signatures for all restricted data objects
        for obj_id, item in found.items():
            if item['access_restricted']:
                if user.id not in item['access']:
                    raise AccessNotPermittedError({
                        'obj_id': obj_id,
                        'user_iid': user.id
                    })

                if 'user_signature' not in item:
                    raise MissingUserSignatureError({
                        'obj_id': obj_id,
                        'user_iid': user.id
                    })

        context.remove_note('step')
        return found

    def _fetch_reference_input_data_objects(self, ephemeral_key: KeyPair, obj_records: dict, working_directory: str,
                                            context: JobContext) -> list[dict]:

        context.put_note('step', "fetch by-reference input data objects")

        # do we have any data objects to fetch to begin with?
        if len(obj_records) == 0:
            context.remove_note('step')
            return []

        # get the user identity
        user = self._node.db.get_identity(context.job().task.user_iid)
        if user is None:
            raise IdentityNotFoundError(context.job().task.user_iid)

        # fetch input data objects one by one using the P2P protocol
        protocol = DataObjectRepositoryP2PProtocol(self._node)
        pending_content_keys = []
        c_hashes = {}
        for obj_id, record in obj_records.items():
            meta_path = os.path.join(working_directory, f"{obj_id}.meta")
            content_path = os.path.join(working_directory, f"{obj_id}.content")

            # fetch the data object
            custodian: NodeInfo = record['custodian']
            protocol.fetch(custodian.p2p_address, obj_id, meta_path, content_path,
                           context.job().task.user_iid if record['access_restricted'] else None,
                           record['user_signature'] if record['access_restricted'] else None)

            # obtain the content hash for this data object
            meta = read_json_from_file(meta_path)
            c_hashes[obj_id] = meta['c_hash']

            # is the data object content encrypted? if yes, then we need to request the content key
            if record['content_encrypted']:
                # get the owner identity
                owner = self._node.db.get_identity(record['owner_iid'])
                if owner is None:
                    raise IdentityNotFoundError(record['owner_iid'])

                # create the request content and encrypt it using the owners key
                req_id = generate_random_string(16)
                request = json.dumps({
                    'type': 'request_content_key',
                    'req_id': req_id,
                    'obj_id': obj_id,
                    'ephemeral_public_key': ephemeral_key.public_as_string(),
                    'user_iid': user.id,
                    'node_id': self._node.identity.id
                })
                request = owner.encrypt(request.encode('utf-8')).decode('utf-8')

                # publish the request
                # TODO: this should eventually be replaced by a proper event notification interface
                requests = context.get_note('requests', default=[])
                requests.append({
                    'req_id': req_id,
                    'receiver': user.id,
                    'request': request
                })
                context.put_note('requests', requests)

                # add on to the list of pending items
                pending_content_keys.append({
                    'req_id': req_id,
                    'obj_id': obj_id,
                    'path': content_path
                })

        # create symbolic links to the contents for every input AND update references with c_hash
        for item in context.job().task.input:
            if item.type == 'reference':
                create_symbolic_link(item.name, f"{item.obj_id}.content",
                                     working_directory=working_directory)

                create_symbolic_link(f"{item.name}.meta", f"{item.obj_id}.meta",
                                     working_directory=working_directory)

                item.c_hash = c_hashes[item.obj_id]

        context.remove_note('step')
        return pending_content_keys

    def _decrypt_reference_input_data_objects(self, ephemeral_key: KeyPair, pending_content_keys: list[dict],
                                              context: JobContext) -> None:
        context.put_note('step', "decrypt by-reference input data objects")
        while len(pending_content_keys) > 0:
            need_sleep = True
            for item in pending_content_keys:
                # have we received the permission for this request?
                permission = self._node.rti.pop_permission(item['req_id'])
                if permission is not None:
                    need_sleep = False

                    # decrypt the content key
                    content_key = ephemeral_key.decrypt(permission.encode('utf-8'), base64_encoded=True)

                    # decrypt the data object using the
                    decrypt_file(item['path'], content_key)

                    pending_content_keys.remove(item)
                    break

            if need_sleep:
                time.sleep(1)
        context.remove_note('step')

    def _store_value_input_data_objects(self, working_directory: str, context: JobContext) -> None:
        context.put_note('step', "store by-value input data objects")
        for item in context.job().task.input:
            # if it is a 'value' input then store it to the working directory
            if item.type == 'value':
                input_content_path = os.path.join(working_directory, item.name)
                write_json_to_file(item.value, input_content_path)
                write_json_to_file({
                    # data type can be anything (it's application specific). assuming 'JSONObject' as data type is
                    # not a good idea. instead, use the data type indicated in the input interface of the processor.
                    # however, what about the format? only json data is allowed to be used for 'by-value' input
                    # data objects. so hard-coding 'json' has data format seems justified. if the processor expects
                    # a different format, then this will raise a MismatchingDataTypeOrFormatError exception.
                    'data_type': self._input_interface[item.name].data_type,
                    'data_format': 'json'
                }, f"{input_content_path}.meta")
        context.remove_note('step')

    def _verify_inputs(self, working_directory: str, context: JobContext) -> None:
        context.put_note('step', 'verify inputs: data object types and formats')
        for item in context.job().task.input:
            obj_name = item.name

            # check if data type/format indicated in processor descriptor and data object descriptor match
            d0 = read_json_from_file(os.path.join(working_directory, f"{obj_name}.meta"))
            d1 = self._input_interface[obj_name]
            if d0['data_type'] != d1.data_type or d0['data_format'] != d1.data_format:
                raise MismatchingDataTypeOrFormatError({
                    'obj_name': obj_name,
                    'expected': {
                        'data_type': d1.data_type,
                        'data_format': d1.data_format
                    },
                    'actual': {
                        'data_type': d0['data_type'],
                        'data_format': d0['data_format']
                    }
                })

            # in case of JSONObject data type, verify using the schema (if any)
            if d0['data_type'] == 'JSONObject' and 'schema' in d1:
                content = read_json_from_file(os.path.join(working_directory, obj_name))
                if not validate_json(content, d1['schema']):
                    raise InvalidJSONDataObjectError({
                        'obj_name': obj_name,
                        'content': content,
                        'schema': d1['schema']
                    })
        context.remove_note('step')

    def _verify_outputs(self, context: JobContext) -> None:
        context.put_note('step', 'verify outputs: data object owner identities')
        for item in context.job().task.output:
            owner = self._node.db.get_identity(item.owner_iid)
            if owner is None:
                raise DataObjectOwnerNotFoundError({
                    'output_name': item.name,
                    'owner_iid': item.owner_iid
                })
        context.remove_note('step')

    def push_data_object(self, obj_name: str, wd_path: str, context: JobContext) -> None:
        # convenience variables
        task_out_items = {item.name: item for item in context.job().task.output}
        task_out = task_out_items[obj_name]
        proc_out = self._output_interface[obj_name]

        # check if the output data object exists
        output_content_path = os.path.join(wd_path, obj_name)
        if not os.path.isfile(output_content_path):
            raise DataObjectContentNotFoundError({
                'output_name': obj_name,
                'content_path': output_content_path
            })

        # get the owner
        owner = self._node.db.get_identity(task_out.owner_iid, raise_if_unknown=False)
        if owner is None:
            raise DataObjectOwnerNotFoundError({
                'output_name': obj_name,
                'owner_iid': task_out.owner_iid
            })

        # is the output a JSONObject?
        if proc_out.data_type == 'JSONObject' and 'schema' in proc_out:
            content = read_json_from_file(output_content_path)
            if not validate_json(content, proc_out.schema):
                raise InvalidJSONDataObjectError({
                    'obj_name': obj_name,
                    'content': content,
                    'schema': proc_out.schema
                })

        restricted_access = task_out.restricted_access
        content_encrypted = task_out.content_encrypted

        # TODO: figure out what is supposed to happen with the content key here
        encrypt_file(output_content_path, encrypt_for=owner, delete_source=True) if content_encrypted else None

        # do we have a target node specified for storing the data object?
        target_address = self._node.rest.address()
        if task_out.target_node_iid:
            # check with the node db to see if we know about this node
            network = {item.identity.id: item for item in self._node.db.get_network()}
            if task_out.target_node_iid not in network:
                raise RTIException("Target node not found in network", details={
                    'target_node_iid': task_out.target_node_iid,
                    'network': network
                })

            # extract the rest address from that node record
            node = network[task_out.target_node_iid]
            target_address = node.rest_address

        # check if the target node has DOR capabilities
        proxy = NodeDBProxy(target_address)
        node = proxy.get_node()
        if not node.dor_service:
            raise RTIException("Target node does not support DOR capabilities", details={
                'target_address': target_address,
                'node': node.dict()
            })

        # determine recipe
        recipe = {
            'name': obj_name,
            'processor': self._gpp.dict(),
            'consumes': {},
            'product': {
                'c_hash': '',  # valid content hash will be set by the DOR
                'data_type': proc_out.data_type,
                'data_format': proc_out.data_format
            }
        }

        # update recipe inputs
        for item0 in context.job().task.input:
            spec = self._input_interface[item0.name]
            if item0.type == 'value':
                recipe['consumes'][item0.name] = {
                    'c_hash': hash_json_object(item0.value).hex(),
                    'data_type': spec.data_type,
                    'data_format': spec.data_format,
                    'content': item0.value
                }
            else:
                recipe['consumes'][item0.name] = {
                    'c_hash': item0.c_hash,
                    'data_type': spec.data_type,
                    'data_format': spec.data_format,
                }

        # upload the data object to the DOR (the owner is the node for now
        # so we can update tags in the next step)
        proxy = DORProxy(target_address)
        obj = proxy.add_data_object(output_content_path, self._node.identity, restricted_access, content_encrypted,
                                    proc_out.data_type, proc_out.data_format, recipe=recipe)

        # update tags with information from the job
        obj = proxy.update_tags(obj.obj_id, self._node.keystore, [
            DataObject.Tag(key='name', value=obj_name),
            DataObject.Tag(key='job_id', value=context.job().id)
        ])

        # transfer ownership to the new owner
        obj = proxy.transfer_ownership(obj.obj_id, self._node.keystore, owner)

        # set the output data object ids in the status
        context.pop_pending_output(obj_name, obj)<|MERGE_RESOLUTION|>--- conflicted
+++ resolved
@@ -35,8 +35,6 @@
 logger = Logging.get('rti.adapters')
 
 
-<<<<<<< HEAD
-=======
 class ProcessorState(Enum):
     UNINITIALISED = 'uninitialised'
     FAILED = 'failed'
@@ -61,7 +59,6 @@
     return result
 
 
->>>>>>> 56eab8c2
 def run_command(command: str, ssh_credentials: SSHCredentials = None, timeout: int = None,
                 check_exitcode: bool = True, attempts: int = 10) -> subprocess.CompletedProcess:
 
