--- conflicted
+++ resolved
@@ -246,66 +246,6 @@
 
     job_id = context.job_id if context else '...'
     logger.info(f"[job:{job_id}] begin monitoring {'REMOTE' if ssh_credentials else 'LOCAL'}:{pid}...")
-<<<<<<< HEAD
-    c_stdout_lines = 0
-    c_stderr_lines = 0
-    t_prev = get_timestamp_now()
-    n_attempts = 0
-
-    def get_line_count(file_path: str) -> int:
-        wc_result = run_command(f"wc -l {file_path}", ssh_credentials=ssh_credentials, timeout=10)
-        n_lines = wc_result.stdout.decode('utf-8').splitlines()[0].split()[0]
-        return int(n_lines)
-
-    exitcode_found = False
-    while True:
-        try:
-            # if we have a job context, then check if the job has the job been cancelled?
-            if context and context.state == JobStatus.State.CANCELLED:
-                # send SIGTERM...
-                logger.debug(f"[job:{job_id}] send SIGTERM to "
-                             f"{'REMOTE' if ssh_credentials else 'LOCAL'}:{pid}")
-                run_command(f"kill {pid}", ssh_credentials=ssh_credentials, timeout=10, check_exitcode=False)
-
-                # check if the process still exists for at most ~30 seconds or so
-                for _ in range(30):
-                    result = run_command(f"ps {pid}", ssh_credentials=ssh_credentials, timeout=10, check_exitcode=False)
-                    if result.returncode != 0:
-                        logger.debug(f"[job:{job_id}] process "
-                                     f"{'REMOTE' if ssh_credentials else 'LOCAL'}:{pid} terminated...")
-                        return
-
-                    # process still exists
-                    time.sleep(1)
-
-                # send SIGKILL
-                print(f"[job:{job_id}] send SIGKILL to {'REMOTE' if ssh_credentials else 'LOCAL'}:{pid}")
-                run_command(f"kill -9 {pid}", ssh_credentials=ssh_credentials, timeout=10, check_exitcode=False)
-                return
-
-            # get the number of lines in stdout and stderr
-            n_stdout_lines = get_line_count(pid_paths['stdout'])
-            n_stderr_lines = get_line_count(pid_paths['stderr'])
-
-            # new line count
-            d_stdout_lines = n_stdout_lines - c_stdout_lines
-            d_stderr_lines = n_stderr_lines - c_stderr_lines
-
-            # no new lines at all? check if the process is still running
-            if d_stdout_lines == 0 and d_stderr_lines == 0:
-                # do we have an exit code file? (it is only generated when the process has terminated)
-                if check_if_path_exists(pid_paths['exitcode'], ssh_credentials=ssh_credentials, timeout=10):
-                    logger.info(f"[job:{job_id}] end monitoring {'REMOTE' if ssh_credentials else 'LOCAL'}:{pid}.")
-
-                    if not exitcode_found:
-                        # set the flag, wait a second to allow stdout/stderr to flush, then give it another round
-                        exitcode_found = True
-                        time.sleep(1.0)
-                        continue
-                    else:
-                        break
-=======
->>>>>>> 5c7c091c
 
     class Session:
         def __init__(self):
@@ -352,7 +292,6 @@
         while session.exitcode is None:
             with open(pid_paths['stdout'], 'r') as f:
                 f.seek(position)
-
                 for line in f:
                     line = line.rstrip('\n')  # Remove newline character
 
