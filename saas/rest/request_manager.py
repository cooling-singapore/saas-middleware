import functools
import os
import json
import tempfile
import time
import traceback
from typing import Optional

import flask
import pydantic
from flask import request, Flask, g, Response

from jsonschema import validate, ValidationError

from saas.cryptography.helpers import hash_json_object, hash_string_object, hash_bytes_object
from saas.exceptions import RTIServiceNotSupportedError, DORServiceNotSupportedError, SaaSException
from saas.helpers import validate_json
from saas.keystore.identity import Identity
from saas.keystore.keystore import Keystore
from saas.logging import Logging
from saas.rest.blueprint import create_error_response
from saas.rest.exceptions import MalformedRequestError, AuthorisationFailedError, MissingResponseSchemaError, \
    MalformedResponseError

logger = Logging.get('rest.request_manager')


def sign_authorisation_token(authority: Keystore,
                             url: str, body: dict = None, precision: int = 5) -> str:
    slot = int(time.time() / precision)

    # logger.info("sign_authorisation_token\tH(url)={}".format(hash_json_object(url).hex()))
    token = hash_string_object(url).hex()

    if body:
        # logger.info("sign_authorisation_token\tH(body)={}".format(hash_json_object(body).hex()))
        token += hash_json_object(body).hex()

    # logger.info("sign_authorisation_token\tH(bytes(slot))={}".format(hash_bytes_object(bytes(slot)).hex()))
    token += hash_bytes_object(bytes(slot)).hex()

    # logger.info("sign_authorisation_token\tH(self.public_as_string())={}".format(hash_string_object(self.public_as_string()).hex()))
    token += hash_string_object(authority.signing_key().public_as_string()).hex()

    token = hash_string_object(token)
    # logger.info("sign_authorisation_token\ttoken={}".format(token.hex()))

    return authority.sign(token)


def verify_authorisation_token(identity: Identity, signature: str,
                               url: str, body: dict = None, precision: int = 5) -> bool:
    # determine time slots (we allow for some variation before and after)
    ref = int(time.time() / precision)
    slots = [ref - 1, ref, ref + 1]

    # generate the token for each time slot and check if for one the signature is valid.
    for slot in slots:
        # logger.info("verify_authorisation_token\tH(url)={}".format(hash_json_object(url).hex()))
        token = hash_string_object(url).hex()

        if body:
            # logger.info("verify_authorisation_token\tH(body)={}".format(hash_json_object(body).hex()))
            token += hash_json_object(body).hex()

        # logger.info("verify_authorisation_token\tH(bytes(slot))={}".format(hash_bytes_object(bytes(slot)).hex()))
        token += hash_bytes_object(bytes(slot)).hex()

        # logger.info("verify_authorisation_token\tH(self.public_as_string())={}".format(
        #     hash_string_object(self.public_as_string()).hex()))
        token += hash_string_object(identity.s_public_key_as_string()).hex()

        token = hash_string_object(token)
        # logger.info("verify_authorisation_token\ttoken={}".format(token.hex()))

        if identity.verify(token, signature):
            return True

    # no valid signature for any of the eligible timeslots
    return False


class RequestManager:
    def __init__(self, app: Flask = None, node=None):
        self.node = node

        if app is not None and node is not None:
            self.init_app(app, node)

    def init_app(self, app: Flask, node):
        self.node = node

    def _set_request_variable(self, name: str, value):
        """
        Stores request variables (e.g. body or files) to global context to be retrieved by decorators.

        :param name: Name of variable
        :param value: Value of variable
        """
        if '_request_var' not in g:
            g._request_var = {}
        g._request_var[name] = value

    def get_request_variable(self, name: str):
        values = g.get('_request_var', {})
        return values.get(name, None)

    def verify_request_body(self, body_specification: pydantic.BaseModel):
        def decorated_func(func):
            @functools.wraps(func)
            def wrapper(*args, **kwargs):
                schema = body_specification.schema()
                # for debugging purposes, get the contents of 'values' and 'form'
                values = {k: v for k, v in request.values.items()}
                form = {k: v for k, v in request.form.items()}
                logger.debug(f"request: values={values}")
                logger.debug(f"request: form={form}")

                # body will be either in request.values or request.form (not sure why).
                if 'body' in request.values:
                    body = json.loads(request.values['body'])
                elif 'body' in request.form:
                    body = json.loads(request.form['body'])
                else:
                    body = {}

                try:
                    validate(instance=body, schema=schema)

                except ValidationError:
                    raise MalformedRequestError({
                        'content': body,
                        'schema': schema
                    })

                self._set_request_variable('body', body)
                return func(*args, **kwargs)
            return wrapper
        return decorated_func

    def verify_request_files(self, required_files):
        def decorated_func(func):
            @functools.wraps(func)
            def wrapper(*args, **kwargs):
                # create a dictionary of the files sent with the request
                files = {}
                for k in request.files:
                    file = flask.request.files[k]
                    handle, path = tempfile.mkstemp()
                    os.close(handle)
                    file.save(path)
                    files[k] = path

                # check if all required files are available
                for key in required_files:
                    if key not in files:
                        raise MalformedRequestError({
                            'expected': key,
                            'found': [*files.keys()]
                        })

                self._set_request_variable('files', files)
                return func(*args, **kwargs)
            return wrapper
        return decorated_func

    def verify_authorisation_by_owner(self, obj_id: str):
        def decorated_func(func):
            @functools.wraps(func)
            def wrapper(*args, **kwargs):
                # determine url and body
                url = f'{request.method}:{request.path}'
                _obj_id = kwargs[obj_id]
                body = json.loads(request.values['body']) if 'body' in request.values else None

                # get the owner identity
                owner: Identity = self.node.db.get_owner(_obj_id)
                if not owner:
                    raise AuthorisationFailedError({
                        'obj_id': _obj_id,
                        'owner': None
                    })

                # verify the the request using the owner public key
                form = request.form.to_dict()
                authorisation = json.loads(form['authorisation'])
                if not verify_authorisation_token(owner, authorisation['signature'], url, body):
                    raise AuthorisationFailedError({
                        'obj_id': _obj_id,
                        'owner': owner.serialise(),
                        'authorisation': authorisation,
                        'url': url,
                        'body': body
                    })

                return func(*args, **kwargs)
            return wrapper
        return decorated_func

    def verify_authorisation_by_user(self, obj_id: str):
        def decorated_func(func):
            @functools.wraps(func)
            def wrapper(*args, **kwargs):
                # determine url and body
                url = f'{request.method}:{request.path}'
                _obj_id = kwargs[obj_id]
                body = json.loads(request.values['body']) if 'body' in request.values else None

                # is the object access restricted?
                obj_meta = self.node.db.get_object_by_id(_obj_id)
                if obj_meta['access_restricted']:
                    # get the authorisation information
                    form = request.form.to_dict()
                    authorisation = json.loads(form['authorisation'])

                    # iterate over all identities and figure out if the authorisation public key is among
                    # the identities that have access
                    for user_iid in obj_meta['access']:
                        user = self.node.db.get_identity(user_iid)
                        user_public_key = user.s_public_key_as_string() if user else ''
                        auth_public_key = authorisation['public_key']
                        if user_public_key == auth_public_key:
                            # verify the the request using the owner public key
                            if verify_authorisation_token(user, authorisation['signature'], url, body):
                                return func(*args, **kwargs)
                            else:
                                raise AuthorisationFailedError({
                                    'obj_id': _obj_id,
                                    'user': user.serialise(),
                                    'authorisation': authorisation,
                                    'url': url,
                                    'body': body
                                })

                    # if we have reached here then either no user has been granted access or the authorisation
                    # public key doesn't match. let's try the owner as last instance.
                    owner: Identity = self.node.db.get_owner(_obj_id)
                    if not owner:
                        raise AuthorisationFailedError({
                            'obj_id': _obj_id,
                            'owner': None
                        })

                    # verify the the request using the owner public key
                    if verify_authorisation_token(owner, authorisation['signature'], url, body):
                        return func(*args, **kwargs)
                    else:
                        raise AuthorisationFailedError({
                            'obj_id': _obj_id,
                            'owner': owner.serialise(),
                            'authorisation': authorisation,
                            'url': url,
                            'body': body
                        })

                return func(*args, **kwargs)
            return wrapper
        return decorated_func

    def require_dor(self):
        def decorated_func(func):
            @functools.wraps(func)
            def wrapper(*args, **kwargs):
                if self.node.dor is None:
                    raise DORServiceNotSupportedError()

                return func(*args, **kwargs)
            return wrapper
        return decorated_func

    def require_rti(self):
        def decorated_func(func):
            @functools.wraps(func)
            def wrapper(*args, **kwargs):
                if self.node.rti is None:
                    raise RTIServiceNotSupportedError()

                return func(*args, **kwargs)

            return wrapper

        return decorated_func

    def handle_request(self, response_schema: Optional[pydantic.BaseModel] = None):
        def decorated_func(func):
            @functools.wraps(func)
            def wrapper(*args, **kwargs):
                try:
                    # call the function that handles this endpoint
                    response: (Response, int) = func(*args, **kwargs)

                    # if we have a response content, check if it is valid
                    if response[0].headers['Content-Type'] == 'application/json':
                        content = response[0].json
                        if response[0].status_code == 200 and content != {}:
                            # do we have a schema?
                            if response_schema is None:
                                raise MissingResponseSchemaError({
                                    'rule': f"{request.method}:{request.url_rule}",
                                    'content': content
                                })

                            # is the response content valid?
<<<<<<< HEAD
                            if not validate_json(content, schema):
=======
                            schema = response_schema.schema()
                            if not validate_json(envelope['response'], schema):
>>>>>>> 8fefc885
                                raise MalformedResponseError({
                                    'rule': f"{request.method}:{request.url_rule}",
                                    'content': content,
                                    'schema': schema
                                })

                    return response

                except SaaSException as e:
                    trace = ''.join(traceback.format_exception(None, e, e.__traceback__))
                    logger.error(f"[endpoint_error:{e.id}] {e.reason}\n{e.details}\n{trace}")

                    return create_error_response(
                        reason=e.reason,
                        exception_id=e.id
                    )

            return wrapper

        return decorated_func


request_manager = RequestManager()<|MERGE_RESOLUTION|>--- conflicted
+++ resolved
@@ -301,12 +301,8 @@
                                 })
 
                             # is the response content valid?
-<<<<<<< HEAD
+                            schema = response_schema.schema()
                             if not validate_json(content, schema):
-=======
-                            schema = response_schema.schema()
-                            if not validate_json(envelope['response'], schema):
->>>>>>> 8fefc885
                                 raise MalformedResponseError({
                                     'rule': f"{request.method}:{request.url_rule}",
                                     'content': content,
