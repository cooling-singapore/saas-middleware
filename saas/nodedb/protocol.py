--- conflicted
+++ resolved
@@ -4,12 +4,8 @@
 from saas.keystore.identity import Identity
 from saas.logging import Logging
 from saas.nodedb.exceptions import UnexpectedIdentityError
-<<<<<<< HEAD
+from saas.p2p.exceptions import PeerUnavailableError
 from saas.p2p.protocol import P2PProtocol, P2PMessage
-=======
-from saas.p2p.exceptions import PeerUnavailableError
-from saas.p2p.protocol import P2PProtocol
->>>>>>> 0f56ad4c
 
 logger = Logging.get('nodedb.protocol')
 
@@ -137,11 +133,7 @@
         for unavailable in result['unavailable']:
             logger.debug(f"unavailable peer at {unavailable.get_p2p_address()} known to us as {unavailable.iid} -> "
                          f"remove network record")
-<<<<<<< HEAD
-            self.node.db.remove_network(unavailable.iid)
-=======
-            self.node.db.remove_network(node_iid=unavailable['iid'])
->>>>>>> 0f56ad4c
+            self.node.db.remove_network(node_iid=unavailable.iid)
 
     def _handle_leave(self, message: dict, peer: Identity) -> None:
         # does the identity check out?
