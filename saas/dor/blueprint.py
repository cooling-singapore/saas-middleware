import os
from typing import Optional, List, Union

from flask import Response
from pydantic import BaseModel
from saascore.api.sdk.helpers import create_ok_response, create_ok_attachment
from saascore.api.sdk.proxies import dor_endpoint_prefix
from saascore.log import Logging

from saas.dor.exceptions import DataObjectNotFoundError, DataObjectContentNotFoundError, IdentityNotFoundError
from saascore.keystore.assets.credentials import GithubCredentials

from saas.rest.blueprint import SaaSBlueprint
from saas.schemas import GitProcessorPointer, ObjectRecipe, ObjectTag
from saas.rest.request_manager import request_manager

logger = Logging.get('dor.blueprint')


class SaaSObject(BaseModel):
    data_type: str
    data_format: str
    created_by: str
    recipe: Optional[ObjectRecipe]
    owner_iid: str


class DataObject(SaaSObject):
    access_restricted: bool
    content_encrypted: bool


class GPPObject(SaaSObject):
    gpp: GitProcessorPointer


class GPPObjectWithCredentials(GPPObject):
    class GPPGitHubCredentials(BaseModel):
        login: str
        personal_access_token: str
    
    github_credentials: Optional[GPPGitHubCredentials]


class ObjectTagKeys(BaseModel):
    __root__: List[str]


class ObjectTags(BaseModel):
    __root__: List[ObjectTag]


class DORObject(BaseModel):
    class AdditionalProperties(BaseModel):
        obj_id: str
        c_hash: str
        created_t: int
        tags: List[ObjectTag]
        access: List[str]

    class DORDataObject(DataObject, AdditionalProperties):
        pass

    class DORGPPObject(GPPObject, AdditionalProperties):
        pass

    __root__: Union[DORDataObject, DORGPPObject]


class DORObjects(BaseModel):
    __root__: List[DORObject]


class ObjectSearchParameters(BaseModel):
    owner_iid: Optional[str]
    data_type: Optional[str]
    data_format: Optional[str]
    patterns: Optional[List[str]]
<<<<<<< HEAD
    # TODO: what about the c_hashes???
=======
    c_hashes: Optional[List[str]]
>>>>>>> 58c192c5


class DORStatistics(BaseModel):
    data_types: List[str]
    data_formats: List[str]
    tag_keys: List[str]


class DORBlueprint(SaaSBlueprint):
    def __init__(self, node):
        super().__init__('repository', __name__, dor_endpoint_prefix)
        self._node = node

        self.add_rule('', self.search, ['GET'])
        self.add_rule('statistics', self.statistics, ['GET'])
        self.add_rule('add', self.add, ['POST'])
        self.add_rule('add-gpp', self.add_gpp, ['POST'])
        self.add_rule('<obj_id>', self.delete, ['DELETE'])
        self.add_rule('<obj_id>/meta', self.get_meta, ['GET'])
        self.add_rule('<obj_id>/content', self.get_content, ['GET'])
        self.add_rule('<obj_id>/access/<iid>', self.grant_access, ['POST'])
        self.add_rule('<obj_id>/access/<iid>', self.revoke_access, ['DELETE'])
        self.add_rule('<obj_id>/owner/<iid>', self.transfer_ownership, ['PUT'])
        self.add_rule('<obj_id>/tags', self.update_tags, ['PUT'])
        self.add_rule('<obj_id>/tags', self.remove_tags, ['DELETE'])

    @request_manager.handle_request(DORObjects)
    @request_manager.require_dor()
    @request_manager.verify_request_body(ObjectSearchParameters)
    def search(self) -> (Response, int):
        body = request_manager.get_request_variable('body')
        patterns = body.get('patterns')
        owner_iid = body.get('owner_iid')
        data_type = body.get('data_type')
        data_format = body.get('data_format')
        c_hashes = body.get('c_hashes')
        return create_ok_response(self._node.db.find_data_objects(patterns, owner_iid,
                                                                  data_type, data_format,
                                                                  c_hashes))

    @request_manager.handle_request(DORStatistics)
    @request_manager.require_dor()
    def statistics(self) -> (Response, int):
        return create_ok_response(self._node.db.get_statistics())

    @request_manager.handle_request(DORObject)
    @request_manager.require_dor()
    @request_manager.verify_request_body(DataObject)
    @request_manager.verify_request_files(['attachment'])
    def add(self) -> (Response, int):
        body = request_manager.get_request_variable('body')
        files = request_manager.get_request_variable('files')
        return create_ok_response(self._node.dor.add(files['attachment'],
                                                     body['data_type'], body['data_format'], body['created_by'],
                                                     body['recipe'] if 'recipe' in body else None,
                                                     body['owner_iid'],
                                                     body['access_restricted'], body['content_encrypted']))

    @request_manager.handle_request(DORObject)
    @request_manager.require_dor()
    @request_manager.verify_request_body(GPPObjectWithCredentials)
    def add_gpp(self) -> (Response, int):
        body = request_manager.get_request_variable('body')

        github_credentials = GithubCredentials(login=body['github_credentials']['login'],
                                               personal_access_token=body['github_credentials']['personal_access_token']) \
            if 'github_credentials' in body else None

        return create_ok_response(self._node.dor.add_gpp(body['created_by'], body['gpp'], body['owner_iid'],
                                                         body['recipe'] if 'recipe' in body else None,
                                                         github_credentials))

    @request_manager.handle_request(DORObject)
    @request_manager.require_dor()
    @request_manager.verify_authorisation_by_owner('obj_id')
    def delete(self, obj_id: str) -> (Response, int):
        return create_ok_response(self._node.dor.delete(obj_id))

    @request_manager.handle_request(DORObject)
    @request_manager.require_dor()
    def get_meta(self, obj_id: str) -> (Response, int):
        record = self._node.db.get_object_by_id(obj_id)
        if record is None:
            raise DataObjectNotFoundError(obj_id)
        return create_ok_response(record)

    @request_manager.handle_request()
    @request_manager.require_dor()
    @request_manager.verify_authorisation_by_user('obj_id')
    def get_content(self, obj_id: str) -> (Response, int):
        # do we have this data object?
        record = self._node.db.get_object_by_id(obj_id)
        if not record:
            raise DataObjectNotFoundError(obj_id)

        content_path = self._node.dor.obj_content_path(record['c_hash'])
        if not os.path.isfile(content_path):
            raise DataObjectContentNotFoundError({
                'path': content_path
            })

        return create_ok_attachment(content_path)

    @request_manager.handle_request(DORObject)
    @request_manager.require_dor()
    @request_manager.verify_authorisation_by_owner('obj_id')
    def grant_access(self, obj_id: str, iid: str) -> (Response, int):
        # do we have this data object?
        if not self._node.db.get_object_by_id(obj_id):
            raise DataObjectNotFoundError(obj_id)

        # do we have an identity for this iid?
        identity = self._node.db.get_identity(iid)
        if identity is None:
            raise IdentityNotFoundError(iid)

        self._node.db.grant_access(obj_id, identity)
        return create_ok_response(self._node.db.get_object_by_id(obj_id))

    @request_manager.handle_request(DORObject)
    @request_manager.require_dor()
    @request_manager.verify_authorisation_by_owner('obj_id')
    def revoke_access(self, obj_id: str, iid: str) -> (Response, int):
        # do we have this data object?
        record = self._node.db.get_object_by_id(obj_id)
        if not record:
            raise DataObjectNotFoundError(obj_id)

        # do we have an identity for this iid?
        identity = self._node.db.get_identity(iid)
        if identity is None:
            raise IdentityNotFoundError(iid)

        self._node.db.revoke_access(obj_id, identity)
        return create_ok_response(self._node.db.get_object_by_id(obj_id))

    @request_manager.handle_request(DORObject)
    @request_manager.require_dor()
    @request_manager.verify_authorisation_by_owner('obj_id')
    def transfer_ownership(self, obj_id: str, iid: str) -> (Response, int):
        # do we have this data object?
        record = self._node.db.get_object_by_id(obj_id)
        if not record:
            raise DataObjectNotFoundError(obj_id)

        # get the identity of the new owner
        new_owner = self._node.db.get_identity(iid)
        if new_owner is None:
            raise IdentityNotFoundError(iid)

        # transfer ownership
        self._node.db.update_ownership(obj_id, new_owner)
        return create_ok_response(self._node.db.get_object_by_id(obj_id))

    @request_manager.handle_request(DORObject)
    @request_manager.require_dor()
    @request_manager.verify_request_body(ObjectTags)
    @request_manager.verify_authorisation_by_owner('obj_id')
    def update_tags(self, obj_id: str) -> (Response, int):
        # do we have this data object?
        if not self._node.db.get_object_by_id(obj_id):
            raise DataObjectNotFoundError(obj_id)

        body = request_manager.get_request_variable('body')
        self._node.db.update_tags(obj_id, body)
        return create_ok_response(self._node.db.get_object_by_id(obj_id))

    @request_manager.handle_request(DORObject)
    @request_manager.require_dor()
    @request_manager.verify_request_body(ObjectTagKeys)
    @request_manager.verify_authorisation_by_owner('obj_id')
    def remove_tags(self, obj_id: str) -> (Response, int):
        # do we have this data object?
        if not self._node.db.get_object_by_id(obj_id):
            raise DataObjectNotFoundError(obj_id)

        body = request_manager.get_request_variable('body')
        self._node.db.remove_tags(obj_id, body)
        return create_ok_response(self._node.db.get_object_by_id(obj_id))

<|MERGE_RESOLUTION|>--- conflicted
+++ resolved
@@ -76,11 +76,7 @@
     data_type: Optional[str]
     data_format: Optional[str]
     patterns: Optional[List[str]]
-<<<<<<< HEAD
-    # TODO: what about the c_hashes???
-=======
     c_hashes: Optional[List[str]]
->>>>>>> 58c192c5
 
 
 class DORStatistics(BaseModel):
