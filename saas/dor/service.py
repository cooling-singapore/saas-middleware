--- conflicted
+++ resolved
@@ -500,11 +500,7 @@
 
             # move the temporary content to its destination and make it read-only
             destination_path = self.obj_content_path(c_hash)
-<<<<<<< HEAD
-            shutil.move(temp.name, destination_path)
-=======
             os.rename(attachment_path, destination_path)
->>>>>>> b9ca297d
             os.chmod(destination_path, S_IREAD | S_IRGRP)
 
         # determine the object id
